repos:
- repo: https://github.com/pre-commit/pre-commit-hooks
  rev: v4.6.0
  hooks:
  - id: trailing-whitespace
  - id: end-of-file-fixer
  - id: check-docstring-first
  - id: check-yaml
  - id: debug-statements
  - id: check-ast
- repo: https://github.com/charliermarsh/ruff-pre-commit
  rev: "v0.3.5"
  hooks:
<<<<<<< HEAD
  - id: black
- repo: https://github.com/asottile/pyupgrade
  rev: v2.31.0
  hooks:
  - id: pyupgrade
    args: [--py3-plus]
- repo: https://github.com/timothycrosley/isort
  rev: 5.12.0
  hooks:
  - id: isort
- repo: https://github.com/pycqa/flake8
  rev: 6.1.0
  hooks:
  - id: flake8
=======
    - id: ruff
      args: ["--fix"]
    - id: ruff-format
>>>>>>> a277c86b
<|MERGE_RESOLUTION|>--- conflicted
+++ resolved
@@ -11,23 +11,6 @@
 - repo: https://github.com/charliermarsh/ruff-pre-commit
   rev: "v0.3.5"
   hooks:
-<<<<<<< HEAD
-  - id: black
-- repo: https://github.com/asottile/pyupgrade
-  rev: v2.31.0
-  hooks:
-  - id: pyupgrade
-    args: [--py3-plus]
-- repo: https://github.com/timothycrosley/isort
-  rev: 5.12.0
-  hooks:
-  - id: isort
-- repo: https://github.com/pycqa/flake8
-  rev: 6.1.0
-  hooks:
-  - id: flake8
-=======
     - id: ruff
       args: ["--fix"]
-    - id: ruff-format
->>>>>>> a277c86b
+    - id: ruff-format