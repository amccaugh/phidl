--- conflicted
+++ resolved
@@ -886,12 +886,8 @@
     # bounding boxes are created in the cache
     for D in D_copy.get_dependencies(True):
         D._bb_valid = False
-<<<<<<< HEAD
-
-=======
     D_copy._bb_valid = False
-        
->>>>>>> bb918da3
+    
     return D_copy
 
 
@@ -1069,11 +1065,8 @@
                       # port.uid,  # not including because it is part of the build process, not the port state
                      )
     label_text = json.dumps(label_contents)
-<<<<<<< HEAD
-    device.label(text = label_text, position = port.midpoint + _calculate_label_offset(port),
-=======
+    device.add_label(text = label_text, position = port.midpoint + _calculate_label_offset(port),
     port.parent.add_label(text = label_text, position = port.midpoint + _calculate_label_offset(port),
->>>>>>> bb918da3
                       magnification = .04 * port.width, rotation = (90 + port.orientation) % 360,
                       layer = layer)
 
