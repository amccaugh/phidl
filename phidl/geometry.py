from __future__ import division, print_function, absolute_import
import numpy as np
import itertools
from numpy import sqrt, pi, cos, sin, log, exp, sinh
from scipy.special import iv as besseli
from scipy.optimize import fmin, fminbound
from scipy import integrate
# from scipy.interpolate import interp1d

import gdspy
from phidl.device_layout import Device, Port
from phidl.device_layout import _parse_layer, DeviceReference
import phidl.routing as pr
import copy as python_copy
from collections import OrderedDict
import pickle

from skimage import draw, morphology


##### Categories:
# Utility functions (copying, importing, extracting)
# Polygons / shapes
# Optimal (current-crowding) curves
# Pads
# SNSPD
# Taper
# Text
# Wafer / Die
# Waveguide
# yTron
# Fill tool
# Routing
# Boolean functions
# Photonics

        
#==============================================================================
#
# Utility functions
#
#==============================================================================

class device_lru_cache:
    def __init__(self, fn):
        self.maxsize = 32
        self.fn = fn
        self.memo = OrderedDict()
    def __call__(self, *args, **kwargs):
        pickle_str = pickle.dumps(args, 1) + pickle.dumps(kwargs, 1)
        if pickle_str not in self.memo.keys():
            new_cache_item = self.fn(*args, **kwargs)
            if not isinstance(new_cache_item, Device):
                raise ValueError('[PHIDL] @device_lru_cache can only be used on functions which return a Device')
            if len(self.memo) > self.maxsize:
                self.memo.popitem(last = False) # Remove oldest item from cache
            # Add a deepcopy of new item to cache so that if we change the
            # returned device, our stored cache item is not changed
            self.memo[pickle_str] = python_copy.deepcopy(new_cache_item)
            return new_cache_item
        else: # if found in cache
            # Pop cache item out and put it back on the top of the cache
            cached_output = self.memo.pop(pickle_str)
            self.memo[pickle_str] = cached_output
            # Then return a copy of the cached Device
            return deepcopy(cached_output)




def extract(D, layers = [0,1]):
    D_extracted = Device('extract')
    if type(layers) not in (list, tuple):
        raise ValueError('[PHIDL] pg.extract() Argument `layers` needs to be passed a list or tuple')
    poly_dict = D.get_polygons(by_spec = True)
    parsed_layer_list = [_parse_layer(layer) for layer in layers]
    for layer, polys in poly_dict.items():
        if _parse_layer(layer) in parsed_layer_list:
            D_extracted.add_polygon(polys, layer = layer)
    return D_extracted


def copy(D):
    D_copy = Device(name = D._internal_name)
    D_copy.info = python_copy.deepcopy(D.info)
    for ref in D.references:
        new_ref = DeviceReference(device = ref.parent,
                                origin = ref.origin,
                                rotation = ref.rotation,
                                magnification = ref.magnification,
                                x_reflection = ref.x_reflection)
        D_copy.elements.append(new_ref)
        for alias_name, alias_ref in D.aliases.items():
            if alias_ref == ref: D_copy.aliases[alias_name] = new_ref

    for port in D.ports.values():      D_copy.add_port(port = port)
    for poly in D.polygons:   D_copy.add_polygon(poly)
    for label in D.labels:    D_copy.label(text = label.text,
                                           position = label.position,
                                           layer = (label.layer, label.texttype))
    return D_copy


def deepcopy(D):
    D_copy = python_copy.deepcopy(D)
    D_copy.uid = Device._next_uid
    Device._next_uid += 1
    D_copy._internal_name = D._internal_name
    D_copy.name = '%s%06d' % (D_copy._internal_name[:20], D_copy.uid) # Write name e.g. 'Unnamed000005'

    return D_copy


def copy_layer(D, layer = 1, new_layer = 2):
    D_copied_layer = extract(D, layers = [layer])
    D_copied_layer.flatten(single_layer = new_layer)
    return D_copied_layer


def import_gds(filename, cellname = None, flatten = False):
    gdsii_lib = gdspy.GdsLibrary()
    gdsii_lib.read_gds(filename)
    top_level_cells = gdsii_lib.top_level()
    if cellname is not None:
        if cellname not in gdsii_lib.cell_dict:
            raise ValueError('[PHIDL] import_gds() The requested cell (named %s) is not present in file %s' % (cellname,filename))
        topcell = gdsii_lib.cell_dict[cellname]
    elif cellname is None and len(top_level_cells) == 1:
        topcell = top_level_cells[0]
    elif cellname is None and len(top_level_cells) > 1:
        raise ValueError('[PHIDL] import_gds() There are multiple top-level cells, you must specify `cellname` to select of one of them')

    if flatten == False:
        D_list = []
        c2dmap = {}
        for cell in gdsii_lib.cell_dict.values():
            D = Device(name = cell.name)
            D.elements = cell.elements
            D.name = cell.name
            D.labels = cell.labels
            c2dmap.update({cell:D})
            D_list += [D]
            
        for D in D_list:
            new_elements = []
            for e in D.elements:
                if isinstance(e, gdspy.CellReference):
                    ref_device = c2dmap[e.ref_cell]
                    dr = DeviceReference(device = ref_device,
                        origin = e.origin,
                        rotation = e.rotation,
                        magnification = e.magnification,
                        x_reflection = e.x_reflection,
                        )
                    new_elements.append(dr)
                else:
                    new_elements.append(e)
            D.elements = new_elements
            
        topdevice = c2dmap[topcell]
        return topdevice

    elif flatten == True:
        D = Device('import_gds')
        polygons = topcell.get_polygons(by_spec = True)

        for layer_in_gds, polys in polygons.items():
            D.add_polygon(polys, layer = layer_in_gds)
        return D


def _translate_cell(c):
    D = Device(name = c.name)
    for e in c.elements:
        if isinstance(e, gdspy.PolygonSet):
            for n, points in enumerate(e.polygons):
                polygon_layer = _parse_layer((e.layers[n], e.datatypes[n]))
                D.add_polygon(points = points, layer = polygon_layer)
        elif isinstance(e, gdspy.CellReference):
            dr = DeviceReference(device = _translate_cell(e.ref_cell),
                            origin = e.origin,
                            rotation = e.rotation, magnification = None,
                            x_reflection = e.x_reflection)
            D.elements.append(dr)
    D.labels = c.labels
    return D


def preview_layerset(ls, size = 100):
    """ Generates a preview Device with representations of all the layers,
    used for previewing LayerSet color schemes in quickplot or saved .gds 
    files """
    D = Device()
    scale = size/100
    num_layers = len(ls._layers)
    matrix_size = int(np.ceil(np.sqrt(num_layers)))
    sorted_layers = sorted(ls._layers.values(), key = lambda x: (x.gds_layer, x.gds_datatype))
    for n, layer in enumerate(sorted_layers):
        R = rectangle(size = (100*scale, 100*scale), layer = layer)
        T = text(
                text = '%s\n%s / %s' % (layer.name, layer.gds_layer, layer.gds_datatype),
                size = 20*scale,
                position=(50*scale,-20*scale),
                justify = 'center',
                layer = layer)
                
        xloc = n % matrix_size
        yloc = int(n // matrix_size)
        D.add_ref(R).movex(200 * xloc *scale).movey(-200 * yloc*scale)
        D.add_ref(T).movex(200 * xloc *scale).movey(-200 * yloc*scale)
    return D

#==============================================================================
#
# Connectors
#
#==============================================================================

def connector(midpoint = (0,0), width = 1, orientation = 0):
    """ Creates a Device which has back-to-back ports """
    D = Device(name = 'connector')
    D.add_port(name = 1, midpoint = [midpoint[0], midpoint[1]],  width = width, orientation = orientation)
    D.add_port(name = 2, midpoint = [midpoint[0], midpoint[1]],  width = width, orientation = orientation-180)
    return D



#==============================================================================
#
# Optimal current-crowding superconducting structures
#
#==============================================================================

@device_lru_cache
def optimal_hairpin(width = 0.2, pitch = 0.6, length = 10,
    turn_ratio = 4, num_pts = 50, layer = 0):

    #==========================================================================
    #  Create the basic geometry
    #==========================================================================
    a = (pitch + width)/2
    y = -(pitch - width)/2
    x = -pitch
    dl = width/(num_pts*2)
    n = 0

    # Get points of ideal curve from conformal mapping
    # TODO This is an inefficient way of finding points that you need
    xpts = [x]; ypts = [y]
    while (y < 0) & (n<1e6):
        s = x + 1j*y
        w = np.sqrt(1 - np.exp(pi*s/a))
        wx = np.real(w); wy = np.imag(w)
        wx = wx/np.sqrt(wx**2+wy**2); wy = wy/np.sqrt(wx**2+wy**2)
        x = x + wx*dl; y = y + wy*dl
        xpts.append(x); ypts.append(y)
        n = n+1
    ypts[-1] = 0 # Set last point be on the x=0 axis for sake of cleanliness
    ds_factor = int(len(xpts)/num_pts) # Downsample the total number of points
    xpts = xpts[::-ds_factor]; xpts = xpts[::-1]    # This looks confusing, but it's just flipping the arrays around
    ypts = ypts[::-ds_factor]; ypts = ypts[::-1]    # so the last point is guaranteed to be included when downsampled

    # Add points for the rest of meander
    xpts.append(xpts[-1] + turn_ratio*width); ypts.append(0)
    xpts.append(xpts[-1]); ypts.append(-a)
    xpts.append(xpts[0]); ypts.append(-a)
    xpts.append(max(xpts)-length); ypts.append(-a)
    xpts.append(xpts[-1]); ypts.append(-a + width)
    xpts.append(xpts[0]); ypts.append(ypts[0])
    
    xpts = np.array(xpts)
    ypts = np.array(ypts)

    #==========================================================================
    #  Create a blank device, add the geometry, and define the ports
    #==========================================================================
    D = Device(name = 'hairpin')
    D.add_polygon([xpts,ypts], layer = layer)
    D.add_polygon([xpts,-ypts], layer = layer)
    
    xports = min(xpts)
    yports = -a + width/2
    D.add_port(name = 1, midpoint = [xports,-yports], width = width, orientation = 180)
    D.add_port(name = 2, midpoint = [xports,yports], width = width, orientation = 180)
    
    return D
    
    
# TODO Include parameter which specifies "half" (one edge flat) vs "full" (both edges curved)
@device_lru_cache
def optimal_step(start_width = 10, end_width = 22, num_pts = 50, width_tol = 1e-3,
                 anticrowding_factor = 1.2, layer = 0):

    #==========================================================================
    #  Create the basic geometry
    #==========================================================================
    def step_points(eta, W, a):
        # Returns points from a unit semicircle in the w (= u + iv) plane to 
        # the optimal curve in the zeta (= x + iy) plane which transitions
        # a wire from a width of 'W' to a width of 'a'
        # eta takes value 0 to pi

        W = np.complex(W)
        a = np.complex(a)

        gamma = (a*a + W*W)/(a*a - W*W)

        w = np.exp(1j*eta)

        zeta = 4*1j/pi*(W*np.arctan(np.sqrt((w-gamma)/(gamma+1))) \
                           + a*np.arctan(np.sqrt((gamma-1)/(w-gamma))))

        x = np.real(zeta)
        y = np.imag(zeta)
        return x,y


    def invert_step_point(x_desired = -10, y_desired = None, W = 1, a = 2):
        # Finds the eta associated with the value x_desired along the optimal curve
        def fh(eta):
            guessed_x, guessed_y = step_points(eta, W = W, a = a)
            if y_desired is None:   return (guessed_x-x_desired)**2 # The error
            else:                   return (guessed_y-y_desired)**2

        found_eta = fminbound(fh, x1 = 0, x2 = pi, args=())
        return step_points(found_eta, W = W, a = a)

    if start_width > end_width:
        reverse = True
        start_width, end_width = end_width, start_width
    else:
        reverse = False
    
    if start_width == end_width: # Just return a square
        ypts = [0, start_width, start_width,           0]
        xpts = [0,           0, start_width, start_width]
    else:
        xmin,ymin = invert_step_point(y_desired = start_width*(1+width_tol), W = start_width, a = end_width)
        xmax,ymax = invert_step_point(y_desired = end_width*(1-width_tol), W = start_width, a = end_width)
        
        xpts = np.linspace(xmin, xmax, num_pts).tolist()
        ypts = []
        for x in xpts:
            x,y = invert_step_point(x_desired = x, W = start_width, a = end_width)
            ypts.append(y)
        
        ypts[-1] = end_width
        ypts[0] =  start_width
        xpts.append(xpts[-1])
        ypts.append(0)
        xpts.append(xpts[0])
        ypts.append(0)
        
        # anticrowding_factor stretches the wire out; a stretched wire is a gentler
        # transition, so there's less chance of current crowding if the fabrication 
        # isn't perfect but as a result, the wire isn't as short as it could be
        xpts = (np.array(xpts)*anticrowding_factor).tolist()

        if reverse is True:
            xpts = (-np.array(xpts)).tolist()
            start_width, end_width = end_width, start_width

    #==========================================================================
    #  Create a blank device, add the geometry, and define the ports
    #==========================================================================
    D = Device(name = 'step')
    D.add_polygon([xpts,ypts], layer = layer)
    
    D.add_port(name = 1, midpoint = [min(xpts),start_width/2], width = start_width, orientation = 180)
    D.add_port(name = 2, midpoint = [max(xpts),end_width/2], width = end_width, orientation = 0)
    
    return D
    
    
def optimal_90deg(width = 100.0, num_pts = 15, length_adjust = 1, layer = 0):
    D = Device()

    # Get points of ideal curve
    a = 2*width
    v = np.logspace(-length_adjust,length_adjust,num_pts)
    xi = a/2.0*((1+2/np.pi*np.arcsinh(1/v)) + 1j*(1+2/np.pi*np.arcsinh(v)))
    xpts = list(np.real(xi)); ypts = list(np.imag(xi))
    
    # Add points for the rest of curve
    d = 2*xpts[0] # Farthest point out * 2, rounded to nearest 100
    xpts.append(width); ypts.append(d)
    xpts.append(0); ypts.append(d)
    xpts.append(0); ypts.append(0)
    xpts.append(d); ypts.append(0)
    xpts.append(d); ypts.append(width)
    xpts.append(xpts[0]); ypts.append(ypts[0])
    
    D.add_polygon([xpts, ypts], layer = layer)
    
    D.add_port(name = 1, midpoint = [a/4,d], width = a/2, orientation = 90)
    D.add_port(name = 2, midpoint = [d,a/4], width = a/2, orientation = 0)
    return D

    
    
#==============================================================================
# Example code
#==============================================================================
    
#hairpin = optimal_hairpin(width = 1, pitch = 3, length = 30, num_pts = 20)
#quickplot(hairpin)


#step = optimal_step(start_width = 5, end_width = 1, num_pts = 80, width_tol = 1e-3)
#quickplot(step)


#turn = optimal_90deg(width = 90, length_adjust = 1)
#quickplot(turn)




#==============================================================================
#
# Contact pads
#
#==============================================================================


def compass(size = (4,2), layer = 0):
    """ Creates a rectangular contact pad with centered ports on edges of the
    rectangle (north, south, east, and west)
    """
    
    D = Device(name = 'compass')
    r = D.add_ref( rectangle(size, layer = layer) )
    r.center = (0,0)
    
    dx = size[0]
    dy = size[1]
    D.add_port(name = 'N', midpoint = [0, dy/2],  width = dx, orientation = 90)
    D.add_port(name = 'S', midpoint = [0, -dy/2], width = dx, orientation = -90)
    D.add_port(name = 'E', midpoint = [dx/2, 0],  width = dy, orientation = 0)
    D.add_port(name = 'W', midpoint = [-dx/2, 0], width = dy, orientation = 180)
    
    return D
    
    
def compass_multi(size = (4,2), ports = {'N':3,'S':4}, layer = 0):
    """ Creates a rectangular contact pad with multiple ports along the edges
    rectangle (north, south, east, and west).
    """
    
    D = Device(name = 'compass_multi')
    r = D.add_ref( rectangle(size, layer = layer) )
    r.center = (0,0)
    
    dx = size[0]/2
    dy = size[1]/2
    
    if 'N' in ports:
        num_ports = ports['N']
        m = dx-dx/num_ports
        p_list = np.linspace(-m, m, num_ports)
        [D.add_port(name = ('N%s' % (n+1)), midpoint = [p, dy],  width = dx/num_ports*2, orientation = 90) for n,p in enumerate(p_list)]
    if 'S' in ports:
        num_ports = ports['S']
        m = dx-dx/num_ports
        p_list = np.linspace(-m, m, num_ports)
        [D.add_port(name = ('S%s' % (n+1)), midpoint = [p, -dy],  width = dx/num_ports*2, orientation = -90) for n,p in enumerate(p_list)]
    if 'E' in ports:
        num_ports = ports['E']
        m = dy-dy/num_ports
        p_list = np.linspace(-m, m, num_ports)
        [D.add_port(name = ('E%s' % (n+1)), midpoint = [dx, p],  width = dy/num_ports*2, orientation = 0) for n,p in enumerate(p_list)]
    if 'W' in ports:
        num_ports = ports['W']
        m = dy-dy/num_ports
        p_list = np.linspace(-m, m, num_ports)
        [D.add_port(name = ('W%s' % (n+1)), midpoint = [-dx, p],  width = dy/num_ports*2, orientation = 180) for n,p in enumerate(p_list)]
    
    return D
    
    

# TODO: Fix the fillet here, right now only goes halfway down
def flagpole(size = (4,2), stub_size = (2,1), shape = 'p', taper_type = 'straight', layer = 0):
    f = np.array(size)
    p = np.array(stub_size)
    shape = shape.lower()

    assert shape in 'pqbd', '[DEVICE]  flagpole() shape must be p, q, b, or D'
    assert taper_type in ['straight','fillet'], '[DEVICE]  flagpole() taper_type must "straight" or "fillet" or None'
    
    if shape ==   'p':
        orientation = -90
    elif shape == 'q':
        f[0], p[0] = -size[0], -stub_size[0]
        orientation = -90
    elif shape == 'b':
        f[1], p[1] = -size[1], -stub_size[1]
        orientation = 90
    elif shape == 'D':
        f[1], p[1] = -size[1], -stub_size[1]
        f[0], p[0] = -size[0], -stub_size[0]
        orientation = 90
    xpts = [0, 0, f[0], f[0], p[0], p[0], 0]
    ypts = [0, f[1], f[1], 0, 0, -p[1], -p[1]]
    
    D = Device(name = 'flagpole')
    pad_poly = D.add_polygon([xpts,ypts], layer = layer)
    if taper_type == 'fillet':
        taper_amount = min([abs(f[0]-p[0]), abs(p[1])])
        pad_poly.fillet([0,0,0,0,taper_amount,0,0])
    elif taper_type == 'straight':
        D.add_polygon([xpts[3:6],ypts[3:6]], layer = layer)
            
    D.add_port(name = 1, midpoint = [p[0]/2, -p[1]],  width = abs(p[0]), orientation = orientation)
    D.add_port(name = 2, midpoint = [f[0]/2, f[1]],  width = abs(f[0]), orientation = orientation-180)
    return D


def tee(size = (4,2), stub_size = (2,1), taper_type = None, layer = 0):
    f = np.array(size)
    p = np.array(stub_size)
    
    xpts = np.array([f[0], f[0], p[0], p[0], -p[0], -p[0], -f[0], -f[0]])/2
    ypts = [f[1], 0, 0, -p[1], -p[1], 0, 0, f[1]]
    
    D = Device(name = 'tee')
    pad_poly = D.add_polygon([xpts,ypts], layer = layer)
    if taper_type == 'fillet':
        taper_amount = min([abs(f[0]-p[0]), abs(p[1])])
        pad_poly.fillet([0,0,taper_amount,0,0,taper_amount,0,0])
    elif taper_type == 'straight':
        taper_poly1 = D.add_polygon([xpts[1:4],ypts[1:4]], layer = layer)
        taper_poly2 = D.add_polygon([xpts[4:7],ypts[4:7]], layer = layer)
        
    D.add_port(name = 1, midpoint = [f[0]/2, f[1]/2],  width = f[1], orientation = 0)
    D.add_port(name = 2, midpoint = [-f[0]/2, f[1]/2],  width = f[1], orientation = 180)
    D.add_port(name = 3, midpoint = [0, -p[1]],  width = p[0], orientation = -90)
    return D
    

#==============================================================================
# Example code
#==============================================================================

#cp = compass(size = [4,2])
#quickplot(cp)


#cpm = compass_multi(size = [40,20], ports = {'N':3,'S':4, 'E':1, 'W':8}, layer = 0)
#quickplot(cpm)


#cpm = compass_multi(size = [40,20], ports = {'N':3,'S':4, 'E':1, 'W':8}, layer = 0)
#inset_polygon = offset(cpm, distance = -2, layer = 1)
#cpm.add_polygon(inset_polygon)
#quickplot(cpm)

#fp = flagpole(size = [4,2], stub_size = [2,1], shape = 'p', taper_type = 'straight', layer = 0)
#quickplot(fp)


#tp = tee(size = [4,2], stub_size = [2,1], taper_type = 'fillet', layer = 0)
#quickplot(tp)



#==============================================================================
#
# Polygons / Shapes
#
#==============================================================================



def rectangle(size = (4,2), layer = 0):
    D = Device(name = 'rectangle')
    points = [[size[0], size[1]], [size[0], 0], [0, 0], [0, size[1]]]
    D.add_polygon(points, layer = layer)
    return D



def bbox(bbox = [(-1,-1),(3,4)], layer = 0):
    D = Device(name = 'bbox')
    (a,b),(c,d)  = bbox
    points = ((a,b), (c,b), (c,d), (a,d))
    D.add_polygon(points, layer = layer)
    return D


def cross(length = 10, width = 3, layer = 0):
    D = Device(name = 'cross')
    R = rectangle(size = (width, length), layer = layer)
    r1 = D.add_ref(R).rotate(90)
    r2 = D.add_ref(R)
    r1.center = (0,0)
    r2.center = (0,0)
    return D


def ellipse(radii = (10,5), angle_resolution = 2.5, layer = 0):
    D = Device(name = 'ellipse')
    a = radii[0]
    b = radii[1]
    t = np.linspace(0, 360, np.ceil(360/angle_resolution) + 1)*pi/180
    r = a*b/(sqrt((b*cos(t))**2 + (a*sin(t))**2))
    xpts = r*cos(t)
    ypts = r*sin(t)
    D.add_polygon(points = (xpts,ypts), layer = layer)
    return D


def circle(radius = 10, angle_resolution = 2.5, layer = 0):
    D = Device(name = 'circle')
    t = np.linspace(0, 360, np.ceil(360/angle_resolution) + 1)*pi/180
    xpts = (radius*cos(t)).tolist()
    ypts = (radius*sin(t)).tolist()
    D.add_polygon(points = (xpts,ypts), layer = layer)
    return D


def ring(radius = 10, width = 0.5, angle_resolution = 2.5, layer = 0):
    D = Device(name = 'ring')
    inner_radius = radius - width/2
    outer_radius = radius + width/2
    n = int(np.round(360/angle_resolution))
    t = np.linspace(0, 360, n+1)*pi/180
    inner_points_x = (inner_radius*cos(t)).tolist()
    inner_points_y = (inner_radius*sin(t)).tolist()
    outer_points_x = (outer_radius*cos(t)).tolist()
    outer_points_y = (outer_radius*sin(t)).tolist()
    xpts = inner_points_x + outer_points_x[::-1]
    ypts = inner_points_y + outer_points_y[::-1]
    D.add_polygon(points = (xpts,ypts), layer = layer)
    return D
    
    
def arc(radius = 10, width = 0.5, theta = 45, start_angle = 0, angle_resolution = 2.5, layer = 0):
    """ Creates an arc of arclength ``theta`` starting at angle ``start_angle`` """
    inner_radius = radius-width/2
    outer_radius = radius+width/2
    angle1 = (start_angle)*pi/180
    angle2 = (start_angle + theta)*pi/180
    t = np.linspace(angle1, angle2, np.ceil(abs(theta)/angle_resolution))
    inner_points_x = (inner_radius*cos(t)).tolist()
    inner_points_y = (inner_radius*sin(t)).tolist()
    outer_points_x = (outer_radius*cos(t)).tolist()
    outer_points_y = (outer_radius*sin(t)).tolist()
    xpts = inner_points_x + outer_points_x[::-1]
    ypts = inner_points_y + outer_points_y[::-1]
    
    D = Device('arc')
    D.add_polygon(points = (xpts,ypts), layer = layer)
    D.add_port(name = 1, midpoint = (radius*cos(angle1), radius*sin(angle1)),  width = width, orientation = start_angle - 90 + 180*(theta<0))
    D.add_port(name = 2, midpoint = (radius*cos(angle2), radius*sin(angle2)),  width = width, orientation = start_angle + theta + 90 - 180*(theta<0))
    D.info['length'] = (abs(theta)*pi/180)*radius
    return D


def turn(port, radius = 10, angle = 270, angle_resolution = 2.5, layer = 0):
    """ Starting form a port, create a arc which connects to the port """
    D = arc(radius = radius, width = port.width, theta = angle, start_angle = 0, 
            angle_resolution = angle_resolution, layer = layer)
    D.rotate(angle =  180 + port.orientation - D.ports[1].orientation, center = D.ports[1].midpoint)
    D.move(origin = D.ports[1], destination = port)
    return D


def straight(size = (4,2), layer = 0):
    D = Device(name = 'wire')
    points = [[size[0], size[1]], [size[0], 0], [0, 0], [0, size[1]]]
    D.add_polygon(points, layer = layer)
    D.add_port(name = 1, midpoint = (size[0]/2, size[1]),  width = size[0], orientation = 90)
    D.add_port(name = 2, midpoint = (size[0]/2, 0),  width = size[0], orientation = -90)
    return D


def L(width = 1, size = (10,20) , layer = 0):
    D = Device(name = 'L')
    w = width/2
    s1, s2 = size
    points = [(-w,-w), (s1,-w), (s1,w), (w,w), (w,s2), (-w,s2), (-w,-w)]
    D.add_polygon(points, layer = layer)
    D.add_port(name = 1, midpoint = (0,s2),  width = width, orientation = 90)
    D.add_port(name = 2, midpoint = (s1, 0),  width = width, orientation = 0)
    return D


def C(width = 1, size = (10,20) , layer = 0):
    D = Device(name = 'C')
    w = width/2
    s1, s2 = size
    points = [(-w,-w), (s1,-w), (s1,w), (w,w), (w,s2-w), (s1,s2-w), (s1,s2+w), (-w, s2+w), (-w,-w)]
    D.add_polygon(points, layer = layer)
    D.add_port(name = 1, midpoint = (s1,s2),  width = width, orientation = 0)
    D.add_port(name = 2, midpoint = (s1, 0),  width = width, orientation = 0)
    return D



#==============================================================================
# Example code
#==============================================================================
    
#R = rectangle(size = (4,2), layer = 0)
#quickplot(R)



#==============================================================================
#
# SNSPD
#
#==============================================================================



@device_lru_cache
def snspd(wire_width = 0.2, wire_pitch = 0.6, size = (10,8),
        num_squares = None, turn_ratio = 4, 
        terminals_same_side = False, layer = 0):
    # Convenience tests to auto-shape the size based
    # on the number of squares
    if num_squares is not None and ((size is None) or ((size[0] is None) and (size[1]) is None)):
        xy = np.sqrt(num_squares*wire_pitch*wire_width)
        size = [xy,xy]
        num_squares = None
    if ([size[0], size[1], num_squares].count(None) != 1):
        raise ValueError('[PHIDL] snspd() requires that exactly ONE value of' + 
                         ' the arguments ``num_squares`` and ``size`` be None'+
                         ' to prevent overconstraining, for example:\n' +
                         '>>> snspd(size = (3, None), num_squares = 2000)')
    if size[0] is None:
        ysize = size[1]
        xsize = num_squares*wire_pitch*wire_width/ysize
    elif size[1] is None:
        xsize = size[0]
        ysize = num_squares*wire_pitch*wire_width/xsize
    else:
        xsize = size[0]
        ysize = size[1]
        
    num_meanders = int(np.ceil(ysize/wire_pitch))
    
    D = Device(name = 'snspd')
    hairpin = optimal_hairpin(width = wire_width, pitch = wire_pitch,
        turn_ratio = turn_ratio, length = xsize/2, num_pts = 20, layer = layer)
    
    
    if (terminals_same_side is False) and (num_meanders % 2) == 0:
        num_meanders += 1
    
    start_nw = D.add_ref(compass(size = [xsize/2 ,wire_width], layer = layer))
    
    hp_prev = D.add_ref(hairpin)
    hp_prev.connect(1, start_nw.ports['E'])
    alternate = True
    for n in range(2,num_meanders):
        hp = D.add_ref(hairpin)
        if alternate:
            hp.connect(2, hp_prev.ports[2])
            last_port = hp.ports[1]
        else:
            hp.connect(1, hp_prev.ports[1])
            last_port = hp.ports[2]
        hp_prev = hp
        alternate = not alternate
        
    finish_se = D.add_ref(compass(size = [xsize/2 ,wire_width], layer = layer))
    finish_se.connect('E', last_port)
    
    D.add_port(port = start_nw.ports['W'], name = 1)
    D.add_port(port = finish_se.ports['W'], name = 2)
    
    D.info['num_squares'] = num_meanders*(xsize/wire_width)
    D.info['area'] = xsize*ysize
    D.info['size'] = (xsize, ysize)
    
    return D

    
def snspd_expanded(wire_width = 0.2, wire_pitch = 0.6, size = (10,8), 
           num_squares = None, connector_width = 1, turn_ratio = 4, 
           terminals_same_side = False, layer = 0):
    """ Creates an optimally-rounded SNSPD with wires coming out of it that expand"""
    D = Device('snspd_expanded')
    s = D.add_ref(snspd(wire_width = wire_width, wire_pitch = wire_pitch,
                        size = size, num_squares = num_squares, turn_ratio = turn_ratio, 
                        terminals_same_side = terminals_same_side, layer = layer))
    step_device = optimal_step(start_width = wire_width, end_width = connector_width,
                            num_pts = 100, anticrowding_factor = 2, width_tol = 1e-3,
                            layer = layer)
    step1 = D.add_ref(step_device)
    step2 = D.add_ref(step_device)
    step1.connect(port = 1, destination = s.ports[1])
    step2.connect(port = 1, destination = s.ports[2])
    D.add_port(name = 1, port = step1.ports[2])
    D.add_port(name = 2, port = step2.ports[2])
    
    D.info = s.info
    
    return D
    
    
#==============================================================================
# Example code
#==============================================================================
    
#s = snspd(wire_width = 0.2, wire_pitch = 0.6, size = [10,3], terminals_same_side = True)
#quickplot(s)

#s = snspd(wire_width = 0.2, wire_pitch = 0.6, size = [10, None],
#          num_squares = 1000, terminals_same_side = True)
#quickplot(s)

#step = optimal_step(start_width = 10, end_width = 1, width_tol = 1e-3)
#quickplot(step)




#==============================================================================
#
# Tapers
#
#==============================================================================

# TODO change this so "width1" and "width2" arguments can accept Port directly
def taper(length = 10, width1 = 5, width2 = None, port = None, layer = 0):
    if type(port) is Port and width1 is None: width1 = port.width
    if width2 is None: width2 = width1
    xpts = [0, length, length, 0]
    ypts = [width1/2, width2/2, -width2/2, -width1/2]
    
    D = Device('taper')
    D.add_polygon([xpts,ypts], layer = layer)
    D.add_port(name = 1, midpoint = [0, 0], width = width1, orientation = 180)
    D.add_port(name = 2, midpoint = [length, 0], width = width2, orientation = 0)
    if type(port) is Port: 
        D.rotate(angle = port.orientation, center = [0,0])
        D.move(origin = [0,0], destination = port.midpoint)
    return D
    
    
def ramp(length = 10, width1 = 5, width2 = 8, layer = 0):
    if width2 is None: width2 = width1
    xpts = [0, length, length, 0]
    ypts = [width1, width2, 0, 0]
    D = Device('ramp')
    D.add_polygon([xpts,ypts], layer = layer)
    D.add_port(name = 1, midpoint = [0, width1/2], width = width1, orientation = 180)
    D.add_port(name = 2, midpoint = [length, width2/2], width = width2, orientation = 0)
    return D
    

# Equations taken from
# Hammerstad, E., & Jensen, O. (1980). Accurate Models for Microstrip
# Computer-Aided Design.  http://doi.org/10.1109/MWSYM.1980.1124303
def _microstrip_Z(wire_width, dielectric_thickness, eps_r):
    # Note these equations can be further corrected for thick films (Hammersted Eqs 6-9)
    # and also for frequency since microstrips are dispersive  (Hammersted Eqs 10-12)

    u = wire_width/dielectric_thickness
    eta = 376.73 # Vacuum impedance
    
    a = 1 + log((u**4 + (u/52)**2)/(u**4 + 0.432))/49 + log(1 + (u/18.1)**3)/18.7;
    b = 0.564*((eps_r-0.9)/(eps_r+3))**0.053;
    F = 6 + (2*pi-6)*exp(-(30.666/u)**0.7528);
    eps_eff = 0.5*(eps_r+1) + 0.5*(eps_r-1)*(1 + 10/u)**(-a*b);
    Z = eta/(2*pi) * log(F/u + sqrt(1+(2/u)**2)) /sqrt(eps_eff);
    return Z,eps_eff


def _microstrip_LC_per_meter(wire_width, dielectric_thickness, eps_r):
    # Use the fact that v = 1/sqrt(L_m*C_m) = 1/sqrt(eps*mu) and
    # Z = sqrt(L_m/C_m)   [Where L_m is inductance per meter]

    Z, eps_eff =  _microstrip_Z(wire_width, dielectric_thickness, eps_r)
    eps0 =  8.854e-12
    mu0 = 4*pi*1e-7
    
    eps = eps_eff*eps0
    mu = mu0
    L_m = sqrt(eps*mu)*Z
    C_m = sqrt(eps*mu)/Z
    return L_m, C_m


def _microstrip_Z_with_Lk(wire_width, dielectric_thickness, eps_r, Lk_per_sq):
    # Add a kinetic inductance and recalculate the impedance, be careful
    # to input Lk as a per-meter inductance

    L_m, C_m = _microstrip_LC_per_meter(wire_width, dielectric_thickness, eps_r)
    Lk_m = Lk_per_sq*(1.0/wire_width)
    Z = sqrt((L_m+Lk_m)/C_m)
    return Z
    
def _microstrip_v_with_Lk(wire_width, dielectric_thickness, eps_r, Lk_per_sq):
    L_m, C_m = _microstrip_LC_per_meter(wire_width, dielectric_thickness, eps_r)
    Lk_m = Lk_per_sq*(1.0/wire_width)
    v = 1/sqrt((L_m+Lk_m)*C_m)
    return v
    
def _find_microstrip_wire_width(Z_target, dielectric_thickness, eps_r, Lk_per_sq):
    
    def error_fun(wire_width):
        Z_guessed = _microstrip_Z_with_Lk(wire_width, dielectric_thickness, eps_r, Lk_per_sq)
        return (Z_guessed-Z_target)**2 # The error
    
    x0 = dielectric_thickness
    w = fmin(error_fun, x0, args=(), disp=False)
    return w[0]

def _G_integrand(xip, B):
    return besseli(0, B*sqrt(1-xip**2))


def _G(xi, B):
    return B/sinh(B)*integrate.quad(_G_integrand, 0, xi, args = (B))[0]

@device_lru_cache
def hecken_taper(length = 200, B = 4.0091, dielectric_thickness = 0.25, eps_r = 2,
                 Lk_per_sq = 250e-12, Z1 = None, Z2 = None, width1 = None, width2 = None,
                 num_pts = 100, layer = 0):
    if width1 is not None:  Z1 = _microstrip_Z_with_Lk(width1*1e-6, dielectric_thickness*1e-6, eps_r, Lk_per_sq)
    if width2 is not None:  Z2 = _microstrip_Z_with_Lk(width2*1e-6, dielectric_thickness*1e-6, eps_r, Lk_per_sq)
    xi_list = np.linspace(-1,1, num_pts) # Normalized length of the wire [-1 to +1]
    Z = [np.exp( 0.5*log(Z1*Z2) + 0.5*log(Z2/Z1)*_G(xi, B) ) for xi in xi_list]
    widths = np.array([_find_microstrip_wire_width(z, dielectric_thickness*1e-6, eps_r, Lk_per_sq)*1e6 for z in Z])
    x = ((xi_list/2)*length)
    
    # Compensate for varying speed of light in the microstrip by shortening 
    # and lengthening sections according to the speed of light in that section
    v = np.array([_microstrip_v_with_Lk(w*1e-6, dielectric_thickness*1e-6, eps_r, Lk_per_sq) for w in widths])
    dx = np.diff(x)
    dx_compensated = dx/v[:-1]
    x_compensated = np.cumsum(dx_compensated)
    x = np.hstack([0,x_compensated])/max(x_compensated)*length
    
    # Create blank device and add taper polygon
    D = Device('hecken')
    xpts = np.concatenate([x, x[::-1]])
    ypts = np.concatenate([widths/2, -widths[::-1]/2])
    D.add_polygon((xpts,ypts), layer = layer)
    D.add_port(name = 1, midpoint = (0,0), width = widths[0], orientation = 180)
    D.add_port(name = 2, midpoint = (length,0), width = widths[-1], orientation = 0)
    
    # Add meta information about the taper
    D.info['num_squares'] = np.sum(np.diff(x)/widths[:-1])
    D.info['width1'] = widths[0]
    D.info['width2'] = widths[-1]
    D.info['Z1'] = Z[0]
    D.info['Z2'] = Z[-1]
    # Note there are two values for v/c (and f_cutoff) because the speed of
    # light is different at the beginning and end of the taper
    D.info['w'] = widths
    D.info['x'] = x
    D.info['Z'] = Z
    D.info['v/c'] = v/3e8
    BetaLmin = np.sqrt(B**2 + 6.523)
    D.info['f_cutoff'] = BetaLmin*D.info['v/c'][0]*3e8/(2*pi*length*1e-6)
    D.info['length'] = length
    
    return D


@device_lru_cache
def meander_taper(x_taper, w_taper, meander_length = 1000, spacing_factor = 3,
                  min_spacing = 0.5, layer = 0):
    
    def taper_width(x):
        return np.interp(x, x_taper, w_taper)
        
        
    def taper_section(x_start, x_end, num_pts = 30, layer = 0):
        D = Device('tapersec')
        length =  x_end - x_start
        x = np.linspace(0, length, num_pts)
        widths = np.linspace(taper_width(x_start), taper_width(x_end), num_pts)
        xpts = np.concatenate([x, x[::-1]])
        ypts = np.concatenate([widths/2, -widths[::-1]/2])
        D.add_polygon((xpts,ypts), layer = layer)
        D.add_port(name = 1, midpoint = (0,0), width = widths[0], orientation = 180)
        D.add_port(name = 2, midpoint = (length,0), width = widths[-1], orientation = 0)
        return D
        
    def arc_tapered(radius = 10, width1 = 1, width2 = 2, theta = 45, angle_resolution = 2.5, layer = 0):
        D = Device('arctaper')
        path1 = gdspy.Path(width = width1, initial_point = (0, 0))
        path1.turn(radius = radius, angle = theta*np.pi/180, number_of_points=int(abs(2*theta/angle_resolution)), final_width = width2)
        [D.add_polygon(p, layer = layer) for p in path1.polygons]
        D.add_port(name = 1, midpoint = (0, 0), width = width1, orientation = 180)
        D.add_port(name = 2, midpoint = (path1.x, path1.y), width = width2, orientation = path1.direction*180/np.pi)
        return D
        
    D = Device('meander-taper')
    xpos1 = min(x_taper)
    xpos2 = min(x_taper) + meander_length
    t = D.add_ref( taper_section(x_start = xpos1, x_end = xpos2, num_pts = 50, layer = layer) )
    D.add_port(t.ports[1])
    dir_toggle = -1
    while xpos2 < max(x_taper):
        arc_width1 = taper_width(xpos2)
        arc_radius = max(spacing_factor*arc_width1, min_spacing)
        arc_length = np.pi*arc_radius
        arc_width2 = taper_width(xpos2 + arc_length)
        A = arc_tapered(radius = arc_radius, width1 = arc_width1,
                        width2 = arc_width2, theta = 180*dir_toggle, layer = layer)
        a = D.add_ref(A)
        a.connect(port = 1, destination = t.ports[2])
        dir_toggle = -dir_toggle
        xpos1 = xpos2 + arc_length
        xpos2 = xpos1 + meander_length
        t = D.add_ref( taper_section(x_start = xpos1, x_end = xpos2, num_pts = 30, layer = layer) )
        t.connect(port = 1, destination = a.ports[2])
    D.add_port(t.ports[2])
        
    return D
    
#==============================================================================
# Example code
#==============================================================================

#D = racetrack_gradual(width, R = 5, N=3)
#quickplot(D)

# D = hecken_taper(length = 200, B = 4.0091, dielectric_thickness = 0.25, eps_r = 2,
#                  Lk_per_sq = 250e-12, Z1 = 50, width2 = 0.3,
#                  num_pts = 100, layer = 0)
# quickplot(D)

#t = np.linspace(0,1)
#x,y = _racetrack_gradual_parametric(t, R = 5, N = 3)
#plt.plot(x,y)
#plt.axis('equal')





#==============================================================================
#
# Text
#
#==============================================================================

# The DEPLOF font is made by David Elata, MEMS Lab, Technion, Haifa, Israel and
# and is used with permission.  The raw polygon entries are sourced from
# Ulf Griesmann's modified DEPLOF implementation used in the MATLAB gdsii 
# toolbox https://github.com/ulfgri/gdsii-toolbox/ and are used with permission


glyph = {}
width = {}
indent = {}

glyph[33] = [[[100,-100],[100,100],[300,100],[300,-100],[100,-100]], [[100,250],[100,1100],[ 300,1100],[300,250],[100,250]]]
glyph[34] = [[[300,800],[300,1200],[500,1200],[500,1000],[300,800]], [[600,800],[600,1200],[ 800,1200],[800,1000],[600,800]]]
glyph[35] = [[[150,0],[170,200],[50,200],[50,400],[190,400],[210,600],[100,600],[100,800],[230,800],[ 250,1000],[450,1000],[390,400],[530,400],[510,200],[370,200],[350,0],[150,0]],  [[550,0],[610,600],[470,600],[490,800],[630,800],[650,1000],[850,1000],[830,800],[950,800],[ 950,600],[810,600],[790,400],[900,400],[900,200],[770,200],[750,0],[550,0]]]
glyph[36] = [[[400,1000],[400,1200],[600,1200],[600,1000],[800,1000],[900,900],[900,800],[300,800],[ 300,600],[400,600],[400,700],[600,700],[600,600],[800,600],[900,500],[900,100],[ 800,0],[600,0],[600,-200],[400,-200],[400,0],[200,0],[100,100],[100,200],[700,200],[ 700,400],[600,400],[600,300],[400,300],[400,400],[200,400],[100,500],[100,900],[ 200,1000],[400,1000]]] 
glyph[37] = [[[100,100],[800,1000],[900,900],[200,0],[100,100]],  [[100,900],[400,900],[400,650],[350,600],[200,600],[300,700],[300,800],[200,800],[ 200,700],[100,600],[100,900]], [[650,400],[800,400],[700,300],[700,200],[ 800,200],[800,300],[900,400],[900,100],[600,100],[600,350],[650,400]]]
glyph[38] = [[[700,0],[100,600],[100,800],[200,900],[400,900],[500,800],[500,800],[500,600],[ 450,550],[350,650],[400,700],[300,800],[200,700],[600,300],[700,400],[800,300],[ 700,200],[900,0],[700,0]],  [[550,50],[500,0],[100,0],[0,100],[0,300],[100,400],[150,450],[250,350],[100,200],[ 100,150],[150,100],[400,100],[450,150],[550,50]]] 
glyph[39] = [[[300,800],[300,1200],[500,1200],[500,1000],[300,800]]]
glyph[40] = [[[100,500],[125,700],[175,900],[250,1100],[450,1100],[375,900],[325,700],[300,500],[ 325,300],[375,100],[450,-100],[250,-100],[175,100],[125,300],[100,500]]]
glyph[41] = [[[100,1100],[300,1100],[375,900],[425,700],[450,500],[425,300],[375,100],[ 300,-100],[100,-100],[175,100],[225,300],[250,500],[225,700],[175,900],[100,1100]]]
glyph[42] = [[[450,750],[450,1000],[550,1000],[550,750],[800,750],[800,650],[550,650],[550,400],[ 450,400],[450,650],[200,650],[200,750],[450,750]],  [[350,850],[250,850],[200,900],[200,1000],[300,1000],[350,950],[350,850]],  [[650,850],[650,950],[700,1000],[800,1000],[800,900],[750,850],[650,850]],  [[650,550],[750,550],[800,500],[800,400],[700,400],[650,450],[650,550]],  [[350,550],[350,450],[300,400],[200,400],[200,500],[250,550],[350,550]]]
# +
glyph[43] = [[[400,600],[400,900],[600,900],[600,600],[900,600],[900,400],[600,400],[600,100],[ 400,100],[400,400],[100,400],[100,600],[400,600]]]
glyph[44] = [[[300,200],[300,0],[100,-200],[100,200],[300,200]]]
glyph[45] = [[[900,550],[900,350],[100,350],[100,550],[900,550]]]
glyph[46] = [[[300,200],[300,0],[100,0],[100,200],[300,200]]]
glyph[47] = [[[500,1200],[300,-200],[100,-200],[300,1200],[500,1200]]]
# 0
glyph[48] = [[[400,800],[300,700],[300,300],[400,200],[350,0],[300,0],[100,200],[100,800],[ 300,1000],[530,1000],[480,800],[400,800]],  [[600,200],[700,300],[700,700],[600,800],[650,1000],[700,1000],[900,800],[ 900,200],[700,0],[470,0],[520,200],[600,200]]]
glyph[49] = [[[200,600],[100,600],[100,800],[300,1000],[400,1000],[400,200],[500,200],[500,0],[ 100,0],[100,200],[200,200],[200,600],[200,600]]]
glyph[50] = [[[100,900],[200,1000],[700,1000],[800,900],[800,600],[400,200],[800,200],[800,0],[ 100,0],[100,200],[600,700],[600,800],[300,800],[300,700],[100,700],[100,900]]]
glyph[51] = [[[600,1000],[800,800],[800,600],[700,500],[800,400],[800,200],[600,0],[300,0],[ 100,200],[100,300],[300,300],[400,200],[500,200],[600,300],[500,400],[500,600],[ 600,700],[500,800],[400,800],[300,700],[100,700],[100,800],[300,1000],[600,1000]]]
glyph[52] = [[[800,500],[800,300],[700,300],[700,0],[500,0],[500,300],[100,300],[100,1000],[300,1000],[ 300,500],[500,500],[500,1000],[700,1000],[700,500],[800,500]]]
glyph[53] = [[[800,800],[300,800],[300,600],[700,600],[800,500],[800,100],[700,0],[200,0],[100,100],[ 100,300],[300,300],[300,200],[600,200],[600,400],[200,400],[100,500],[100,1000],[ 800,1000],[800,800]]]
glyph[54] = [[[800,700],[600,700],[600,800],[300,800],[300,600],[700,600],[800,500],[800,100],[ 700,0],[500,0],[500,200],[600,200],[600,400],[300,400],[300,200],[400,200],[400,0],[ 200,0],[100,100],[100,900],[200,1000],[700,1000],[800,900],[800,700]]]
glyph[55] = [[[560,800],[100,800],[100,1000],[800,1000],[600,0],[400,0],[480,400],[520,600],[560,800]]]
glyph[56] = [[[400,800],[300,800],[300,600],[600,600],[600,800],[500,800],[500,1000],[ 700,1000],[800,900],[800,600],[700,500],[800,400],[800,100],[700,0],[ 500,0],[500,200],[600,200],[600,400],[300,400],[300,200],[400,200],[400,0],[ 200,0],[100,100],[100,400],[200,500],[100,600],[100,900],[200,1000],[400,1000],[400,800]]]
# 9
glyph[57] = [[[100,300],[300,300],[300,200],[600,200],[600,400],[200,400],[100,500],[100,900],[ 200,1000],[400,1000],[400,800],[300,800],[300,600],[600,600],[600,800],[ 500,800],[500,1000],[700,1000],[800,900],[800,100],[700,0],[200,0],[100,100],[100,300]]]
glyph[58] = [[[300,200],[300,0],[100,0],[100,200],[300,200]], [[300,600],[300,400],[100,400],[100,600],[300,600]]]
glyph[59] = [[[300,200],[300,0],[100,-200],[100,200],[300,200]], [[300,600],[300,400],[100,400],[100,600],[300,600]]]
glyph[60] = [[[700,900],[700,700],[400,500],[700,300],[700,100],[100,500],[700,900]]]
glyph[61] = [[[100,400],[900,400],[900,200],[100,200],[100,400]], [[100,800],[900,800],[900,600],[100,600],[100,800]]]
glyph[62] = [[[700,500],[100,100],[100,300],[400,500],[100,700],[100,900],[700,500]]]
glyph[63] = [[[100,1000],[200,1100],[800,1100],[900,1000],[900,500],[800,400],[600,400],[ 600,200],[400,200],[400,500],[500,600],[700,600],[700,900],[300,900],[300,800],[100,800],[100,1000]],  [[600,50],[600,-150],[400,-150],[400,50],[600,50]]]
glyph[64] = [[[900,200],[900,100],[800,0],[300,0],[100,200],[100,800],[300,1000],[700,1000],[ 900,800],[900,500],[800,400],[450,400],[400,450],[400,600],[450,700],[600,700],[ 550,600],[550,500],[700,500],[700,700],[600,800],[400,800],[300,700],[300,300],[ 400,200],[900,200]]]
# A
glyph[65] = [[[100,800],[300,1000],[601,1000],[800,800],[800,0],[601,0],[601,200],[500,200],[ 500,400],[601,400],[601,700],[500,800],[400,800],[300,700],[300,400],[400,400],[ 400,200],[300,200],[300,0],[99,0],[100,800]]]
glyph[66] = [[[600,1000],[800,800],[800,600],[700,500],[800,400],[800,200],[600,0],[100,0],[100,400],[ 300,400],[300,200],[500,200],[600,300],[500,400],[420,400],[420,600],[500,600],[ 600,700],[500,800],[300,800],[300,600],[100,600],[100,1000],[600,1000]]]
glyph[67] = [[[300,0],[100,200],[100,800],[300,1000],[600,1000],[800,800],[800,600],[600,600],[ 600,700],[500,800],[400,800],[300,700],[300,300],[400,200],[500,200],[600,300],[ 600,400],[800,400],[800,200],[600,0],[300,0]]]
glyph[68] = [[[100,0],[100,400],[300,400],[300,200],[500,200],[600,300],[600,700],[500,800],[ 300,800],[300,600],[100,600],[100,1000],[600,1000],[800,800],[800,200],[600,0],[100,0]]]
glyph[69] = [[[700,1000],[700,800],[300,800],[300,600],[500,600],[500,400],[300,400],[300,200],[ 700,200],[700,0],[100,0],[100,1000],[700,1000]]]
glyph[70] = [[[100,0],[100,1000],[700,1000],[700,800],[300,800],[300,600],[500,600],[500,400],[300,400],[300,0],[100,0]]]
glyph[71] = [[[300,0],[100,200],[100,800],[300,1000],[600,1000],[800,800],[800,700],[600,700],[500,800],[ 400,800],[300,700],[300,300],[400,200],[600,200],[600,300],[500,300],[500,500],[800,500],[ 800,100],[700,0],[300,0]]]
glyph[72] = [[[100,1000],[300,1000],[300,600],[600,600],[600,1000],[800,1000],[800,0],[600,0],[600,400],[ 300,400],[300,0],[100,0],[100,1000]]]
glyph[73] = [[[100,0],[100,200],[300,200],[300,800],[100,800],[100,1000],[700,1000],[700,800],[500,800],[ 500,200],[700,200],[700,0],[100,0]]]
glyph[74] = [[[300,200],[500,200],[500,1000],[700,1000],[700,100],[600,0],[200,0],[100,100],[100,300],[ 300,300],[300,200]]]
glyph[75] = [[[100,1000],[300,1000],[300,600],[600,1000],[800,1000],[800,900],[500,500],[800,100],[ 800,0],[600,0],[300,400],[300,0],[100,0],[100,1000]]]
glyph[76] = [[[100,1000],[300,1000],[300,200],[800,200],[800,0],[100,0],[100,1000]]]
glyph[77] = [[[100,1000],[300,1000],[500,700],[700,1000],[900,1000],[900,0],[700,0],[700,600],[500,300],[ 300,600],[300,0],[100,0],[100,1000]]]
glyph[78] = [[[100,1000],[300,1000],[700,400],[700,1000],[900,1000],[900,0],[700,0],[300,600],[300,0],[100,0],[100,1000]]]
glyph[79] = [[[100,800],[300,1000],[430,1000],[430,800],[400,800],[300,700],[300,300],[400,200],[600,200],[ 700,300],[700,700],[600,800],[570,800],[570,1000],[700,1000],[900,800],[900,200],[700,0],[ 300,0],[100,200],[100,800]]]
glyph[80] = [[[100,1000],[700,1000],[900,800],[900,600],[700,400],[500,400],[500,600],[600,600],[700,700],[ 600,800],[300,800],[300,0],[100,0],[100,1000]]]
glyph[81] = [[[100,800],[300,1000],[700,1000],[900,800],[900,200],[800,100],[900,0],[600,0],[600,400],[ 700,400],[700,700],[600,800],[400,800],[300,700],[300,300],[400,200],[400,0],[300,0],[ 100,200],[100,800]]]
glyph[82] = [[[100,1000],[700,1000],[900,800],[900,600],[700,400],[900,200],[900,0],[700,0],[700,100],[ 500,300],[500,600],[600,600],[700,700],[600,800],[300,800],[300,0],[100,0],[100,1000]]]
glyph[83] = [[[900,800],[300,800],[300,600],[800,600],[900,500],[900,100],[800,0],[200,0],[100,100],[ 100,200],[700,200],[700,400],[200,400],[100,500],[100,900],[200,1000],[800,1000],[900,900],[900,800]]]
glyph[84] = [[[900,1000],[900,800],[600,800],[600,0],[400,0],[400,800],[100,800],[100,1000],[900,1000]]]
glyph[85] = [[[300,1000],[300,300],[400,200],[500,200],[600,300],[600,1000],[800,1000],[800,200],[ 600,0],[300,0],[100,200],[100,1000],[300,1000]]]
glyph[86] = [[[300,1000],[500,400],[700,1000],[900,1000],[600,0],[400,0],[100,1000],[300,1000]]]
glyph[87] = [[[100,1000],[300,1000],[300,400],[500,700],[700,400],[700,1000],[900,1000],[900,0],[ 700,0],[500,300],[300,0],[100,0],[100,1000]]]
glyph[88] = [[[367,500],[100,900],[100,1000],[300,1000],[500,700],[700,1000],[900,1000],[ 900,900],[633,500],[900,100],[900,0],[700,0],[500,300],[300,0],[100,0],[100,100],[367,500]]]
glyph[89] = [[[600,450],[600,0],[400,0],[400,450],[100,900],[100,1000],[300,1000],[500,700],[ 700,1000],[900,1000],[900,900],[600,450]]]
# Z
glyph[90] = [[[100,1000],[900,1000],[900,700],[300,200],[900,200],[900,0],[100,0],[100,300],[ 700,800],[100,800],[100,1000]]]
glyph[91] = [[[400,1200],[400,1000],[300,1000],[300,0],[400,0],[400,-200],[100,-200],[100,1200],[400,1200]]]
glyph[92] = [[[300,1200],[500,-200],[300,-200],[100,1200],[300,1200]]]
glyph[93] = [[[400,1200],[400,-200],[100,-200],[100,0],[200,0],[200,1000],[100,1000],[100,1200],[400,1200]]]
glyph[94] = [[[0,500],[400,900],[800,500],[600,500],[400,700],[200,500],[0,500]]]
glyph[95] = [[[100,200],[900,200],[900,0],[100,0],[100,200]]]
glyph[96] = [[[300,1000],[300,1200],[500,1200],[500,800],[300,1000]]]
# a
glyph[97] = [[[800,0],[300,0],[100,200],[100,500],[334,700],[600,700],[600,775],[800,775],[800,400],[ 600,400],[600,500],[400,500],[300,400],[300,300],[400,200],[600,200],[600,300],[800,300],[800,0]]]
glyph[98] = [[[100,300],[300,300],[300,200],[500,200],[600,300],[600,400],[500,500],[300,500],[300,400],[ 100,400],[100,1000],[300,1000],[300,700],[600,700],[800,500],[800,200],[600,0],[100,0],[100,300]]]
glyph[99] = [[[800,200],[600,0],[300,0],[100,200],[100,500],[300,700],[600,700],[800,500],[800,400],[ 600,400],[500,500],[400,500],[300,400],[300,300],[400,200],[500,200],[600,300],[800,300],[800,200]]]
glyph[100] = [[[800,0],[300,0],[100,200],[100,500],[300,700],[600,700],[600,1000],[800,1000],[800,400],[ 600,400],[600,500],[400,500],[300,400],[300,300],[400,200],[600,200],[600,300],[800,300],[800,0]]]
glyph[101] = [[[200,0],[100,100],[100,700],[200,800],[700,800],[800,700],[800,400],[700,300],[440,300],[ 440,500],[600,500],[600,600],[300,600],[300,200],[800,200],[800,100],[700,0],[200,0]]]
glyph[102] = [[[600,800],[300,800],[300,600],[500,600],[500,400],[300,400],[300,0],[100,0],[100,900],[ 200,1000],[600,1000],[600,800]]]
glyph[103] = [[[800,400],[600,400],[600,500],[400,500],[300,400],[300,300],[400,200],[600,200],[ 600,300],[800,300],[800,-200],[700,-300],[300,-300],[200,-200],[100,-100],[ 600,-100],[600,0],[334,0],[100,200],[100,500],[300,700],[800,700],[800,400]]]
glyph[104] = [[[600,0],[600,400],[500,500],[400,500],[300,400],[300,0],[100,0],[100,1100],[300,1100],[ 300,600],[400,700],[600,700],[800,500],[800,0],[600,0]]]
glyph[105] = [[[100,0],[100,600],[300,600],[300,0],[100,0]],  [[300,1000],[300,800],[100,800],[100,1000],[300,1000]]]
glyph[106] = [[[100,-100],[100,0],[300,0],[300,600],[500,600],[500,-100],[400,-200],[200,-200],[100,-100]],  [[500,1000],[500,800],[300,800],[300,1000],[500,1000]]]
glyph[107] = [[[300,500],[600,700],[800,700],[800,600],[500,400],[800,100],[800,0],[600,0],[ 300,300],[300,0],[100,0],[100,1100],[300,1100],[300,500]]]
glyph[108] = [[[500,0],[200,0],[100,100],[100,1000],[300,1000],[300,200],[500,200],[500,0]]]
glyph[109] = [[[500,400],[400,500],[300,400],[300,0],[100,0],[100,700],[300,700],[300,600],[ 400,700],[500,700],[600,600],[700,700],[900,700],[1100,500],[1100,0],[900,0],[ 900,400],[800,500],[700,400],[700,0],[500,0],[500,400]]]
glyph[110] = [[[600,0],[600,400],[500,500],[400,500],[300,400],[300,0],[100,0],[100,700],[300,700],[ 300,600],[400,700],[600,700],[800,500],[800,0],[600,0]]]
glyph[111] = [[[600,700],[800,500],[800,200],[600,0],[300,0],[100,200],[100,500],[300,700],[ 400,700],[400,500],[300,400],[300,300],[400,200],[500,200],[600,300],[600,400],[ 500,500],[500,700],[600,700]]]
glyph[112] = [[[100,700],[600,700],[800,500],[800,200],[600,0],[300,0],[300,-300],[100,-300],[ 100,300],[300,300],[300,200],[500,200],[600,300],[600,400],[500,500],[300,500],[ 300,400],[100,400],[100,700]]]
glyph[113] = [[[800,400],[600,400],[600,500],[400,500],[300,400],[300,300],[400,200],[600,200],[ 600,300],[800,300],[800,-300],[600,-300],[600,0],[300,0],[100,200],[100,500],[ 300,700],[800,700],[800,400]]]
glyph[114] = [[[600,400],[600,500],[400,500],[300,400],[300,0],[100,0],[100,700],[300,700],[ 300,600],[400,700],[700,700],[800,600],[800,400],[600,400]]]
glyph[115] = [[[200,0],[100,100],[100,200],[600,200],[600,300],[200,300],[100,400],[100,700],[ 200,800],[700,800],[800,700],[800,600],[300,600],[300,500],[700,500],[800,400],[ 800,100],[700,0],[200,0]]]
glyph[116] = [[[600,0],[400,0],[300,100],[300,600],[100,600],[100,800],[300,800],[300,1000],[ 500,1000],[500,800],[700,800],[700,600],[500,600],[500,200],[600,200],[600,0]]]
glyph[117] = [[[300,700],[300,300],[400,200],[500,200],[600,300],[600,700],[800,700],[800,0],[ 600,0],[600,100],[500,0],[300,0],[100,200],[100,700],[300,700]]]
glyph[118] = [[[300,0],[100,700],[300,700],[400,350],[500,700],[700,700],[500,0],[300,0]]]
glyph[119] = [[[600,350],[500,0],[300,0],[100,700],[300,700],[400,350],[500,700],[700,700],[ 800,350],[900,700],[1100,700],[900,0],[700,0],[600,350]]]
glyph[120] = [[[308,350],[100,600],[100,700],[300,700],[450,520],[600,700],[800,700],[ 800,600],[592,350],[800,100],[800,0],[600,0],[450,180],[300,0],[100,0],[100,100],[308,350]]]
glyph[121] = [[[214,-300],[300,0],[100,700],[300,700],[400,350],[500,700],[700,700],[500,0],[414,-300],[214,-300]]]
#z
glyph[122] = [[[100,500],[100,700],[700,700],[700,500],[400,200],[700,200],[700,0],[100,0],[ 100,200],[400,500],[100,500]]]
glyph[123] = [[[100,500],[200,600],[200,1000],[400,1200],[500,1200],[500,1000],[400,1000],[ 400,600],[300,500],[400,400],[400,0],[500,0],[500,-200],[400,-200],[200,0],[200,400],[100,500]]]
glyph[124] = [[[100,-100],[100,1100],[300,1100],[300,-100],[100,-100]]]
glyph[125] = [[[500,500],[400,600],[400,1000],[200,1200],[100,1200],[100,1000],[200,1000],[ 200,600],[300,500],[200,400],[200,0],[100,0],[100,-200],[200,-200],[400,0],[400,400],[500,500]]]
glyph[126] = [[[100,700],[250,800],[350,800],[650,600],[750,600],[900,700],[ 900,500],[ 750,400],[650,400],[350,600],[250,600],[100,500],[100,700]]]
glyph[230] = [[[300,700],[300,300],[400,200],[500,200],[600,300],[600,700],[800,700],[800,0],[600,0],[ 600,100],[500,0],[400,0],[300,100],[300,-300],[100,-300],[100,700],[300,700]]]


# glyph widths and indents
width[33] = 400;  indent[33] = 100 # !
width[34] = 500;  indent[34] = 200 # "
width[35] = 800;  indent[35] = 100 # #
width[36] = 800;  indent[36] = 100 # $
width[37] = 800;  indent[37] = 100 # #
width[38] = 900;  indent[38] = 000 # &
width[39] = 200;  indent[39] = 300 # '
width[40] = 450;  indent[40] = 100 # (
width[41] = 450;  indent[41] = 100 # )
width[42] = 600;  indent[42] = 200 # *
width[43] = 800;  indent[43] = 100
width[44] = 200;  indent[44] = 100
width[45] = 800;  indent[45] = 100
width[46] = 200;  indent[46] = 100
width[47] = 400;  indent[47] = 100
width[48] = 800;  indent[48] = 100
width[49] = 400;  indent[49] = 100
width[50] = 700;  indent[50] = 100
width[51] = 700;  indent[51] = 100
width[52] = 700;  indent[52] = 100
width[53] = 700;  indent[53] = 100
width[54] = 700;  indent[54] = 100
width[55] = 700;  indent[55] = 100
width[56] = 700;  indent[56] = 100
width[57] = 700;  indent[57] = 100
width[58] = 200;  indent[58] = 100
width[59] = 200;  indent[59] = 100
width[60] = 600;  indent[60] = 100
width[61] = 800;  indent[61] = 100
width[62] = 600;  indent[62] = 100
width[63] = 800;  indent[63] = 100
width[64] = 800;  indent[64] = 100
width[65] = 700;  indent[65] = 100
width[66] = 700;  indent[66] = 100
width[67] = 700;  indent[67] = 100
width[68] = 700;  indent[68] = 100
width[69] = 600;  indent[69] = 100
width[70] = 600;  indent[70] = 100
width[71] = 700;  indent[71] = 100
width[72] = 700;  indent[72] = 100
width[73] = 600;  indent[73] = 100
width[74] = 600;  indent[74] = 100
width[75] = 700;  indent[75] = 100
width[76] = 700;  indent[76] = 100
width[77] = 800;  indent[77] = 100
width[78] = 800;  indent[78] = 100
width[79] = 800;  indent[79] = 100
width[80] = 800;  indent[80] = 100
width[81] = 800;  indent[81] = 100
width[82] = 800;  indent[82] = 100
width[83] = 800;  indent[83] = 100
width[84] = 800;  indent[84] = 100
width[85] = 700;  indent[85] = 100
width[86] = 800;  indent[86] = 100
width[87] = 800;  indent[87] = 100
width[88] = 800;  indent[88] = 100
width[89] = 800;  indent[89] = 100
width[90] = 800;  indent[90] = 100
width[91] = 300;  indent[91] = 100
width[92] = 400;  indent[92] = 100
width[93] = 300;  indent[93] = 100
width[94] = 800;  indent[94] = 000
width[95] = 800;  indent[95] = 100
width[96] = 200;  indent[96] = 300
width[97] = 700;  indent[97] = 100
width[98] = 700;  indent[98] = 100
width[99] = 700;  indent[99] = 100
width[100] = 700;  indent[100] = 100
width[101] = 700;  indent[101] = 100
width[102] = 500;  indent[102] = 100
width[103] = 700;  indent[103] = 100
width[104] = 700;  indent[104] = 100
width[105] = 200;  indent[105] = 100
width[106] = 400;  indent[106] = 100
width[107] = 700;  indent[107] = 100
width[108] = 400;  indent[108] = 100
width[109] = 1000;  indent[109] = 100
width[110] = 700;  indent[110] = 100
width[111] = 700;  indent[111] = 100
width[112] = 700;  indent[112] = 100
width[113] = 700;  indent[113] = 100
width[114] = 700;  indent[114] = 100
width[115] = 700;  indent[115] = 100
width[116] = 600;  indent[116] = 100
width[117] = 700;  indent[117] = 100
width[118] = 600;  indent[118] = 100
width[119] = 1000;  indent[119] = 100
width[120] = 700;  indent[120] = 100
width[121] = 600;  indent[121] = 100
width[122] = 600;  indent[122] = 100
width[123] = 500;  indent[123] = 100  # {
width[124] = 400;  indent[124] = 100  # |
width[125] = 500;  indent[125] = 100  # }
width[126] = 800;  indent[126] = 100  # ~
width[230] = 700;  indent[230] = 100  # Greek mu

def text(text = 'abcd', size = 10, position=(0, 0), justify = 'left', layer = 0):
    scaling = size/1000
    xoffset = position[0]
    yoffset = position[1]
    t = Device('text')
    for line in text.split('\n'):
        l = Device(name = 'textline')
        for c in line:
            ascii_val = ord(c)
            if c == ' ':
                xoffset += 500*scaling
            elif 33 <= ascii_val <= 126:
                for poly in glyph[ascii_val]:
                    xpts = np.array(poly)[:,0]*scaling
                    ypts = np.array(poly)[:,1]*scaling
                    l.add_polygon([xpts + xoffset,ypts + yoffset], layer=layer)
                xoffset += (width[ascii_val] + indent[ascii_val])*scaling
            else: ValueError('[PHIDL] text(): No glyph for character with ascii value %s' % ascii_val)
        t.add_ref(l)
        yoffset -= 1500*scaling
        xoffset = position[0]
    justify = justify.lower()
    for l in t.references:
        if justify == 'left':   pass
        if justify == 'right':  l.xmax = position[0]
        if justify == 'center': l.move(origin = l.center, destination = position, axis = 'x')
    return t
    
    
#==============================================================================
# Example code    
#==============================================================================
    
#D = text('the quick brown\n fox jumped over\nthe lazy dog', justify = 'center', size = 800)
#quickplot(D)




#==============================================================================
#
# Wafer and die
#
#==============================================================================



def basic_die(
              size = (10000, 10000),
              street_width = 100,
              street_length = 1000,
              die_name = 'chip99',
              text_size = 100,
              text_location = 'SW', 
              layer = 0, 
              draw_bbox = True, 
              bbox_layer = 99,
              ):
    
    #==========================================================================
    #  Create the basic geometry
    #==========================================================================
    D = Device(name = 'die')
    xpts = np.array([size[0]/2, size[0]/2, size[0]/2-street_width, size[0]/2-street_width, size[0]/2-street_length, size[0]/2-street_length])
    ypts = np.array([size[1]/2, size[1]/2-street_length, size[0]/2-street_length, size[0]/2-street_width, size[0]/2-street_width, size[1]/2])
    D.add_polygon([xpts,ypts], layer = layer)
    D.add_polygon([-xpts,ypts], layer = layer)
    D.add_polygon([xpts,-ypts], layer = layer)
    D.add_polygon([-xpts,-ypts], layer = layer)
    
    if draw_bbox is True:
        s = np.array(size)/2
        D.add_polygon([[s[0],s[1]], [s[0],-s[1]],[-s[0],-s[1]],[-s[0],s[1]]], layer = bbox_layer)
    D.center = (0,0)
    t = D.add_ref(text(text = die_name, size = text_size, layer=layer))

    d = street_width + 20
    sx, sy = size[0]/2, size[1]/2
    if type(text_location) is str:
        if text_location.upper() == 'NW':
            t.xmin, t.ymax = [-sx + d, sy - d]
        elif text_location.upper() == 'N':
            t.x, t.ymax = [0, sy - d]
        elif text_location.upper() == 'NE':
            t.xmax, t.ymax = [sx - d, sy - d]
        if text_location.upper() == 'SW':
            t.xmin, t.ymin = [-sx + d, -sy + d]
        elif text_location.upper() == 'S':
            t.x, t.ymin = [0, -sy + d]
        elif text_location.upper() == 'SE':
            t.xmax, t.ymin = [sx - d, -sy + d]
    else:
        t.x, t.y = text_location
    
    return D
    
    
    
#==============================================================================
# Example code
#==============================================================================

# D = basic_die(size = (10000, 10000), street_width = 100, street_length = 1000, 
#               die_name = 'chip99', text_size = 300, text_location = 'SW',  layer = 0,  
#               draw_bbox = True,  bbox_layer = 99)
# quickplot(D)





#==============================================================================
#
# Waveguide curves
#
#==============================================================================


def racetrack_gradual(width = 0.3, R = 5, N = 3, layer = 0):
    curve_fun = lambda t: _racetrack_gradual_parametric(t, R = 5, N = 3)
    route_path = gdspy.Path(width = width, initial_point = [0,0])
    route_path.parametric(curve_fun, number_of_evaluations=99,\
            max_points=4000,  final_distance=None, layer=layer)
    D = Device('racetrack')
    D.add(route_path)
    return D
    

def _racetrack_gradual_parametric(t, R, N):
    """ Takes in a parametric value ``t`` on (0,1), returns the x,y coordinates
    of a racetrack bent according to 20090810_EOS4_modulator_designs_excerptForJasonGradualBends.ppt """
    x0 = R/2**(1/N)
    Rmin = 2**(0.5-1/N)/(N-1)*R
    R0 = R-(x0-Rmin/sqrt(2))
    t = np.array(t)
    x,y = np.zeros(t.shape), np.zeros(t.shape)
    
    # Doing the math
    x = cos(t*pi/2)*R0 # t (0-1) while x (0 to R0)
    ii =  (Rmin/sqrt(2) < x) & (x <= R0)
    jj =  (0 < x) & (x <= Rmin/sqrt(2))
    y[ii] = (R**N - (x[ii]+(x0-Rmin/sqrt(2)))**N)**(1/N)
    y[jj] = (x0-Rmin/sqrt(2))+sqrt(Rmin**2-x[jj]**2)
    return x,y
    
    
    
#==============================================================================
# Example code
#==============================================================================

# D = racetrack_gradual(width = 0.3, R = 5, N = 3)
# quickplot(D)



# t = np.linspace(0,1)
# x,y = _racetrack_gradual_parametric(t, R = 5, N = 3)
# plt.plot(x,y)
# plt.axis('equal')




#==============================================================================
#
# yTron
#
#==============================================================================


def ytron_round(rho = 1, arm_lengths = (500,300),  source_length = 500,
                arm_widths = (200, 200), theta = 2.5, theta_resolution = 10, 
                layer = 0):
    
    #==========================================================================
    #  Create the basic geometry
    #==========================================================================
    theta = theta*pi/180
    theta_resolution = theta_resolution*pi/180
    thetalist = np.linspace(-(pi-theta),-theta, int((pi-2*theta)/theta_resolution) + 2)
    semicircle_x = rho*cos(thetalist)
    semicircle_y = rho*sin(thetalist)+rho

    # Rest of yTron
    xc = rho*cos(theta) 
    yc = rho*sin(theta) 
    arm_x_left  = arm_lengths[0]*sin(theta) 
    arm_y_left  = arm_lengths[0]*cos(theta) 
    arm_x_right = arm_lengths[1]*sin(theta) 
    arm_y_right = arm_lengths[1]*cos(theta) 

    # Write out x and y coords for yTron polygon
    xpts = semicircle_x.tolist() + [xc+arm_x_right, xc+arm_x_right+arm_widths[1], xc+arm_widths[1], \
           xc+arm_widths[1], 0, -(xc+arm_widths[0]), -(xc+arm_widths[0]), -(xc+arm_x_left+arm_widths[0]), -(xc+arm_x_left)] 
    ypts = semicircle_y.tolist() + [yc+arm_y_right,      yc+arm_y_right,      yc,   yc-source_length, yc-source_length,  \
            yc-source_length,        yc,        yc+arm_y_left,    yc+arm_y_left] 
    
    #==========================================================================
    #  Create a blank device, add the geometry, and define the ports
    #==========================================================================
    D = Device(name = 'ytron')
    D.add_polygon([xpts,ypts], layer = layer)
    D.add_port(name = 'left', midpoint = [-(xc+arm_x_left+arm_widths[0]/2), yc+arm_y_left],  width = arm_widths[0], orientation = 90)
    D.add_port(name = 'right', midpoint = [xc+arm_x_right+arm_widths[1]/2, yc+arm_y_right],  width = arm_widths[1], orientation = 90)
    D.add_port(name = 'source', midpoint = [0+(arm_widths[1]-arm_widths[0])/2, -source_length+yc],  width = arm_widths[0] + arm_widths[1] + 2*xc, orientation = -90)
    
    #==========================================================================
    #  Record any parameters you may want to access later
    #==========================================================================
    D.info['rho'] = rho
    D.info['left_width'] =   arm_widths[0]
    D.info['right_width'] =  arm_widths[1]
    D.info['source_width'] = arm_widths[0] + arm_widths[1] + 2*xc

    return D
    
    
#==============================================================================
# Example code
#==============================================================================

#y = ytron_round(rho = 1, arm_lengths = (500,300),  source_length = 500,
                # arm_widths = (200, 200), theta = 2.5, theta_resolution = 10, 
                # layer = 0)
#quickplot(y)





#==============================================================================
#
# Fill
#
#==============================================================================


def _rasterize_polygons(polygons, bounds = [[-100, -100], [100, 100]], dx = 1, dy = 1):
    
    # Prepare polygon array by shifting all points into the first quadrant and 
    # separating points into x and y lists
    xpts = []
    ypts = []
    for p in polygons:
        p_array = np.asarray(p)
        x = p_array[:,0]
        y = p_array[:,1]
        xpts.append((x-bounds[0][0])/dx-0.5)
        ypts.append((y-bounds[0][1])/dy-0.5)

    # Initialize the raster matrix we'll be writing to
    xsize = int(np.ceil((bounds[1][0]-bounds[0][0]))/dx)
    ysize = int(np.ceil((bounds[1][1]-bounds[0][1]))/dy)
    raster = np.zeros((ysize, xsize), dtype=np.bool)
    
    # TODO: Replace polygon_perimeter with the supercover version
    for n in range(len(xpts)):
        rr, cc = draw.polygon(ypts[n], xpts[n], shape=raster.shape)
        rrp, ccp = draw.polygon_perimeter(ypts[n], xpts[n], shape=raster.shape, clip=False)
        raster[rr, cc] = 1
        raster[rrp, ccp] = 1
        
    return raster
    
def _raster_index_to_coords(i, j, bounds = [[-100, -100], [100, 100]], dx = 1, dy = 1):
    x = (j+0.5)*dx + bounds[0][0]
    y = (i+0.5)*dy + bounds[0][1]
    return x,y


def _expand_raster(raster, distance = (4,2)):
    if distance[0] <= 0.5 and distance[1] <= 0.5: return raster
        
    num_pixels = np.array(np.ceil(distance), dtype = int)
    neighborhood = np.zeros((num_pixels[1]*2+1, num_pixels[0]*2+1), dtype=np.bool)
    rr, cc = draw.ellipse(num_pixels[1], num_pixels[0], distance[1]+0.5, distance[0]+0.5)
    neighborhood[rr, cc] = 1
    
    return morphology.binary_dilation(image = raster, selem=neighborhood)

    
            
def _fill_cell_rectangle(size = (20,20), layers = (0,1,3),
                         densities = (0.5, 0.25, 0.7), inverted = (False, False, False)):
    D = Device('fillcell')
    for layer, density, inv in zip(layers, densities, inverted):
        rectangle_size = np.array(size)*np.sqrt(density)
#        r = D.add_ref(rectangle(size = rectangle_size, layer = layer))
        R = rectangle(size = rectangle_size, layer = layer)
        R.center = (0,0)
        if inv is True:
            A = rectangle(size = size)
            A.center = (0,0)
            A = A.get_polygons()
            B = R.get_polygons()
            p = gdspy.fast_boolean(A, B, operation = 'not')
            D.add_polygon(p, layer = layer)
        else:
            D.add_ref(R)
    return D

def _loop_over(var):
    # Checks if a variable is in the form of an iterable (list/tuple)
    # and if not, returns it as a list.  Useful for allowing argument
    # inputs to be either lists (e.g. [1,3,4]) or single-valued (e.g. 3)
    if hasattr(var,"__iter__"):
        return var
    else:
        return [var]
    
def fill_rectangle(D, fill_size = (40,10), avoid_layers = 'all', include_layers = None,
                    margin = 100, fill_layers = (0,1,3), 
                   fill_densities = (0.5, 0.25, 0.7), fill_inverted = None, bbox = None):
    
    # Create the fill cell.  If fill_inverted is not specified, assume all False
    fill_layers = _loop_over(fill_layers)
    fill_densities = _loop_over(fill_densities)
    if fill_inverted is None: fill_inverted = [False]*len(fill_layers)
    fill_inverted = _loop_over(fill_inverted)
    if len(fill_layers) != len(fill_densities):
        raise ValueError("[PHIDL] phidl.geometry.fill_rectangle() `fill_layers` and" +
        " `fill_densities` parameters must be lists of the same length")
    if len(fill_layers) != len(fill_inverted):
        raise ValueError("[PHIDL] phidl.geometry.fill_rectangle() `fill_layers` and" +
        " `fill_inverted` parameters must be lists of the same length")

    fill_cell = _fill_cell_rectangle(size = fill_size, layers = fill_layers,
                                     densities = fill_densities, inverted = fill_inverted)
    F = Device(name = 'fill_pattern')
    
    if avoid_layers == 'all':
        exclude_polys = D.get_polygons(by_spec=False, depth=None)
    else:
        avoid_layers = [_parse_layer(l) for l in _loop_over(avoid_layers)]
        exclude_polys = D.get_polygons(by_spec=True, depth=None)
        exclude_polys = {key:exclude_polys[key] for key in exclude_polys if key in avoid_layers}
        exclude_polys = itertools.chain.from_iterable(exclude_polys.values())
        
    if include_layers is None:
        include_polys = []
    else:
        include_layers = [_parse_layer(l) for l in _loop_over(include_layers)]
        include_polys = D.get_polygons(by_spec=True, depth=None)
        include_polys = {key:include_polys[key] for key in include_polys if key in include_layers}
        include_polys = itertools.chain.from_iterable(include_polys.values())
        
        
        
    if bbox is None:  bbox = D.bbox

    raster = _rasterize_polygons(polygons = exclude_polys, bounds = bbox, dx = fill_size[0], dy = fill_size[1])
    raster = raster & ~_rasterize_polygons(polygons = include_polys, bounds = bbox, dx = fill_size[0], dy = fill_size[1])
    raster = _expand_raster(raster, distance = margin/np.array(fill_size))
    
    for i in range(np.size(raster,0)):
        sub_rasters = [list(g) for k, g in itertools.groupby(raster[i])]
        j = 0
        for s in sub_rasters:
            if s[0] == 0:
                x,y = _raster_index_to_coords(i, j, bbox, fill_size[0], fill_size[1])
                F.add(gdspy.CellArray(ref_cell = fill_cell, columns = len(s), rows = 1, spacing = fill_size, origin = (x, y)))
            j += len(s)
    
    return F





#==============================================================================
#
# Boolean functions
#
#==============================================================================

def offset(elements, distance = 0.1, join_first = True, precision = 0.001, max_points = 4000, layer = 0):
    if type(elements) is not list: elements = [elements]
    polygons_to_offset = []
    for e in elements:
        if isinstance(e, Device): polygons_to_offset += e.get_polygons()
        else: polygons_to_offset.append(e)
        
    gds_layer, gds_datatype = _parse_layer(layer)
    # This pre-joining (by expanding by precision) makes this take twice as
    # long but is necessary because of floating point errors which otherwise
    # separate polygons which are nominally joined
    joined = gdspy.offset(polygons_to_offset, precision, join='miter', tolerance=2,
                          precision=precision, join_first=join_first,
                          max_points=4000, layer=gds_layer, datatype = gds_datatype)
    p = gdspy.offset(joined, distance, join='miter', tolerance=2,
                     precision=precision, join_first=join_first,
                     max_points=4000, layer=gds_layer, datatype = gds_datatype)
    D = Device('offset')
    D.add_polygon(p, layer=layer)
    return D


def inset(elements, distance = 0.1, join_first = True, precision = 0.001, layer = 0):
    print('[PHIDL] pg.inset() is deprecated, please use pg.offset()')
    return offset(elements = elements, distance = -distance, join_first = join_first,
                 precision = precision, layer = layer)
    
    
def invert(elements, border = 10, precision = 0.001, layer = 0):
    """ Creates an inverted version of the input shapes with an additional
    border around the edges """
    D = Device()
    if type(elements) is not list: elements = [elements]
    for e in elements:
        if isinstance(e, Device): D.add_ref(e)
        else: D.elements.append(e)
    gds_layer, gds_datatype = _parse_layer(layer)
    
    # Build the rectangle around the device D
    R = rectangle(size = (D.xsize + 2*border, D.ysize + 2*border))
    R.center = D.center
    
    operandA = R.get_polygons()
    operandB = D.get_polygons()
    p = gdspy.fast_boolean(operandA, operandB, operation = 'not', precision=precision,
                 max_points=4000, layer=gds_layer, datatype=gds_datatype)
        
    D = Device('invert')
    D.add_polygon(p, layer=layer)
    return D


def boolean(A, B, operation, precision = 0.001, layer = 0):
    """ 
    Performs boolean operations between 2 Device/DeviceReference objects,
    or lists of Devices/DeviceReferences.

    ``operation`` should be {not, and, or, xor, 'A-B', 'B-A', 'A+B'}.  Note 
    that 'A+B' is equivalent to 'or', 'A-B' is equivalent to 'not', and
    'B-A' is equivalent to 'not' with the operands switched
    """
    A_polys = []
    B_polys = []
    if type(A) is not list: A = [A]
    if type(B) is not list: B = [B]
    for e in A:
        if isinstance(e, Device): A_polys += e.get_polygons()
        elif isinstance(e, DeviceReference): A_polys += e.get_polygons()
    for e in B:
        if isinstance(e, Device): B_polys += e.get_polygons()
        elif isinstance(e, DeviceReference): B_polys += e.get_polygons()

    gds_layer, gds_datatype = _parse_layer(layer)

    operation = operation.lower().replace(' ','')
    if operation == 'a-b':
        operation = 'not'
    elif operation == 'b-a':
        operation = 'not'
        A_polys, B_polys = B_polys, A_polys
    elif operation == 'a+b':
        operation = 'or'
    elif operation not in ['not', 'and', 'or', 'xor', 'a-b', 'b-a', 'a+b']:
        raise ValueError("[PHIDL] phidl.geometry.boolean() `operation` parameter not recognized, must be one of the following:  'not', 'and', 'or', 'xor', 'A-B', 'B-A', 'A+B'")


    p = gdspy.fast_boolean(operandA = A_polys, operandB = B_polys, operation = operation, precision=precision,
                 max_points=4000, layer=gds_layer, datatype=gds_datatype)

    D = Device('boolean')
    if p is not None: D.add_polygon(p, layer = layer)
    return D


def outline(elements, distance = 1, precision = 0.001, layer = 0):
    """ Creates an outline around all the polygons passed in the `elements`
    argument.  `elements` may be a Device, Polygon, or list of Devices
    """
    D = Device('outline')
    if type(elements) is not list: elements = [elements]
    for e in elements:
        if isinstance(e, Device): D.add_ref(e)
        else: D.elements.append(e)
    gds_layer, gds_datatype = _parse_layer(layer)

    D_bloated = offset(D, distance = distance, join_first = True, precision = 0.001, layer = layer)
    Outline = boolean(A = D_bloated, B = D, operation = 'A-B', precision = 0.001, layer = layer)
    return Outline


def xor_diff(A,B, precision = 0.001):
    """ Given two Devices A and B, performs the layer-by-layer XOR 
    difference between A and B, and returns polygons representing 
    the differences between A and B.
    """
    D = Device()
    A_polys = A.get_polygons(by_spec = True)
    B_polys = B.get_polygons(by_spec = True)
    A_layers = A_polys.keys() 
    B_layers = B_polys.keys() 
    all_layers = set()
    all_layers.update(A_layers )
    all_layers.update(B_layers)
    for layer in all_layers:
        if (layer in A_layers) and (layer in B_layers):
            p = gdspy.fast_boolean(operandA = A_polys[layer], operandB = B_polys[layer],
                                   operation = 'xor', precision=precision,
                                   max_points=4000, layer=layer[0], datatype=layer[1])
        elif (layer in A_layers):
            p = A_polys[layer]
        elif (layer in B_layers):
            p = B_polys[layer]
        if p is not None:
            D.add_polygon(p, layer = layer)
    return D


def union(D, by_layer = False, layer = 0):
    U = Device()
    
    if by_layer == True:
        all_polygons = D.get_polygons(by_spec = True)
        for layer, polygons in all_polygons.items():
            unioned_polygons = _union_polygons(polygons)
            U.add_polygon(unioned_polygons, layer = layer)
    else:
        all_polygons = D.get_polygons(by_spec = False)
        unioned_polygons = _union_polygons(all_polygons)
        U.add_polygon(unioned_polygons, layer = layer)
    return U
    
def _union_polygons(polygons, precision=1e-6):
    expanded = gdspy.offset(polygons, precision, join='miter', tolerance=2,
                          precision=precision, join_first=False,
                          max_points=1e9)
    unioned = gdspy.fast_boolean(expanded, [], operation = 'or',
                                 precision=precision, max_points=1e9)
    return unioned


#==============================================================================
#
# Photonics
#
#==============================================================================


def polygon_ports(xpts=[-1,-1, 0, 0],
            ypts = [0, 1, 1, 0],
            layer = 0):
    # returns a polygon with ports on all edges
    P = Device('polygon')
    P.add_polygon([xpts, ypts], layer = layer)
    n = len(xpts)
    xpts.append(xpts[0])
    ypts.append(ypts[0]) 
    #determine if clockwise or counterclockwise
    cc = 0     
    for i in range(0,n):
        cc += ((xpts[i+1]-xpts[i])*(ypts[i+1]+ypts[i]))
            
    for i in range(0,n):
        midpoint_n = [(xpts[i+1]+xpts[i])/2, (ypts[i+1]+ypts[i])/2]
        orientation_n = np.arctan2(np.sign(cc)*(xpts[i+1]-xpts[i]),np.sign(cc)*(ypts[i]-ypts[i+1]))*180/np.pi           
        width_n = np.abs(np.sqrt((xpts[i+1]-xpts[i])**2+(ypts[i+1]-ypts[i])**2))    
        P.add_port(name = str(i+1), midpoint = midpoint_n, width = width_n, orientation = orientation_n)
    
    return P

#==============================================================================
# Example code
#==============================================================================

# P = polygon(xpts=[-1,-3, 0, 0], ypts = [0, 1, 2, 0], layer = 3)
# quickplot(P)


@device_lru_cache
def grating(num_periods = 20, period = 0.75, fill_factor = 0.5, width_grating = 5, length_taper = 10, width = 0.4, partial_etch = False):
    #returns a fiber grating
    G = Device('grating')

# make the deep etched grating
    if partial_etch is False:
        # make the grating teeth
        for i in range(num_periods):
            cgrating = G.add_ref(compass(size=[period*fill_factor,width_grating], layer = 0))
            cgrating.x+=i*period
            
        # make the taper
        tgrating = G.add_ref(taper(length = length_taper, width1 = width_grating, width2 = width, port = None, layer = 0))
        tgrating.xmin = cgrating.xmax
        # define the port of the grating
        p = G.add_port(port = tgrating.ports[2], name = 1)
# make a partially etched grating
    if partial_etch is True:
        # hard coded overlap
            partetch_overhang = 5
            # make the etched areas (opposite to teeth)
            for i in range(num_periods):
                cgrating = G.add_ref(compass(size=[period*(1-fill_factor),width_grating+partetch_overhang*2]), layer = 1)
                cgrating.x+=i*period
                        # define the port of the grating
            p = G.add_port(port = cgrating.ports['E'], name = 1)
            p.midpoint=p.midpoint+np.array([(1-fill_factor)*period,0])
                
        #draw the deep etched square around the grating
            deepbox = G.add_ref(compass(size=[num_periods*period, width_grating]), layer=0)    
    return G

#==============================================================================
# Example code
#==============================================================================

# G = grating(num_periods = 20, period = 0.75, fill_factor = 0.5, width_grating = 20, length_taper = 10, width = 0.4, partial_etch = False)
# quickplot(G)




#==============================================================================
#
# Test Structures
#
#==============================================================================


# Via Route ----------------------------------------
def _via_iterable(via_spacing, wire_width, wiring1_layer, wiring2_layer, via_layer, via_width):
    VI = Device('test_via_iter')
    wire1 = VI.add_ref(compass(size=(via_spacing, wire_width), layer=wiring1_layer))
    wire2 = VI.add_ref(compass(size=(via_spacing, wire_width), layer=wiring2_layer))
    via1 = VI.add_ref(compass(size=(via_width, via_width), layer=via_layer))
    via2 = VI.add_ref(compass(size=(via_width, via_width), layer=via_layer))
    wire1.connect(port='E', destination = wire2.ports['W'], overlap=wire_width)
    via1.connect(port='W', destination = wire1.ports['E'], overlap = (wire_width + via_width)/2)
    via2.connect(port='W', destination = wire2.ports['E'], overlap = (wire_width + via_width)/2)
    VI.add_port(name='W', port = wire1.ports['W'])
    VI.add_port(name='E', port = wire2.ports['E'])
    VI.add_port(name='S', midpoint = [(1*wire_width)+ wire_width/2,-wire_width/2], width = wire_width, orientation = -90)
    VI.add_port(name='N', midpoint = [(1*wire_width)+ wire_width/2,wire_width/2], width = wire_width, orientation = 90)

    return VI

def test_via(num_vias = 100, wire_width = 10, via_width = 15, via_spacing = 40, pad_size = (300,300), min_pad_spacing = 0,
                             pad_layer = 0, wiring1_layer = 1, wiring2_layer = 2, via_layer = 3):
    """
    Usage:
        Call via_route_test_structure() by indicating the number of vias you want drawn. You can also change the other parameters however 
        if you do not specifiy a value for a parameter it will just use the default value
        Ex::
<<<<<<< HEAD
            
            via_route_test_structure(num_vias=54)
            
        - or -::
        
=======

            via_route_test_structure(num_vias=54)

        - or -::

>>>>>>> e0831bbd
            via_route_test_structure(num_vias=12, pad_size=(100,100),wire_width=8)

        total requested vias (num_vias) -> this needs to be even
        pad size (pad_size) -> given in a pair (width, height)
        wire_width -> how wide each wire should be
        pad_layer -> GDS layer number of the pads
        wiring1_layer -> GDS layer number of the top wiring
        wiring2_layer -> GDS layer number of the bottom wiring
        via_layer -> GDS layer number of the vias
        ex: via_route(54, min_pad_spacing=300)
    """
    
    VR = Device('test_via')
    pad1 = VR.add_ref(rectangle(size=pad_size, layer=pad_layer))
    pad1_overlay = VR.add_ref(rectangle(size=pad_size, layer=wiring1_layer))
    pad2 = VR.add_ref(rectangle(size=pad_size, layer=pad_layer))
    pad2_overlay = VR.add_ref(rectangle(size=pad_size, layer=wiring1_layer))
    nub = VR.add_ref(compass(size=(3*wire_width,wire_width),layer=pad_layer))
    nub_overlay = VR.add_ref(compass(size=(3*wire_width,wire_width),layer=wiring1_layer))
    head = VR.add_ref(compass(size=(wire_width,wire_width),layer=pad_layer))
    head_overlay = VR.add_ref(compass(size=(wire_width,wire_width),layer=wiring1_layer))
    nub.ymax = pad1.ymax-5
    nub.xmin = pad1.xmax
    nub_overlay.ymax = pad1.ymax-5
    nub_overlay.xmin = pad1.xmax
    head.connect(port = "W", destination = nub.ports["E"])
    head_overlay.connect(port = "W", destination = nub_overlay.ports["E"])
    pad1_overlay.xmin = pad1.xmin
    pad1_overlay.ymin = pad1.ymin

    old_port = head.ports['S']
    count = 0
    width_via_iter = 2*via_spacing - 2*wire_width

    pad2.xmin = pad1.xmax + min_pad_spacing
    up = False
    down = True
    edge = True
    current_width = 3*wire_width + wire_width #width of nub and 1 overlap
    obj_old = head
    obj = head
    via_iterable = _via_iterable(via_spacing, wire_width, wiring1_layer, wiring2_layer, via_layer, via_width)
    while( (count+2) <= num_vias):
        obj = VR.add_ref(via_iterable)
        obj.connect(port = 'W', destination = old_port, overlap = wire_width)
        old_port = obj.ports['E']
        edge = False
        if(obj.ymax > pad1.ymax):
            obj.connect(port = 'W', destination = obj_old.ports['S'], overlap = wire_width)
            old_port = obj.ports['S']
            current_width += width_via_iter
            down = True
            up = False
            edge = True

        elif(obj.ymin < pad1.ymin):
            obj.connect(port = 'W', destination = obj_old.ports['N'], overlap = wire_width)
            old_port = obj.ports['N']
            current_width += width_via_iter
            up = True
            down = False
            edge = True
        count = count + 2
        obj_old = obj

    if(current_width < min_pad_spacing and (min_pad_spacing - current_width) > 3*wire_width):
        tail = VR.add_ref(compass(size=(min_pad_spacing-current_width+wire_width,wire_width),layer=wiring1_layer))
        tail_overlay = VR.add_ref(compass(size=(min_pad_spacing-current_width+wire_width,wire_width),layer=pad_layer))
    else:
        tail = VR.add_ref(compass(size=(3*wire_width,wire_width),layer=wiring1_layer))
        tail_overlay = VR.add_ref(compass(size=(3*wire_width,wire_width),layer=wiring1_layer))
        
    if(up == True and edge != True):
        tail.connect(port = 'W', destination = obj.ports['S'], overlap = wire_width)
        tail_overlay.connect(port = 'W', destination = obj.ports['S'], overlap = wire_width)
    elif(down == True and edge != True):
        tail.connect(port = 'W', destination = obj.ports['N'], overlap = wire_width)
        tail_overlay.connect(port = 'W', destination = obj.ports['N'], overlap = wire_width)
    else:
        tail.connect(port = 'W', destination = obj.ports['E'], overlap = wire_width)
        tail_overlay.connect(port = 'W', destination = obj.ports['E'], overlap = wire_width)

        
    pad2.xmin = tail.xmax
    pad2_overlay.xmin = pad2.xmin
    pad2_overlay.ymin = pad2.ymin
    
    return VR





def test_comb(pad_size = (200,200), wire_width = 1, wire_gap = 3,
              comb_layer = 0, overlap_zigzag_layer = 1,
              comb_pad_layer = None, comb_gnd_layer = None, overlap_pad_layer = None):
    """
    Usage:
    
    Call comb_insulation_test_structure() with any of the
    parameters shown below which you'd like to change. You
    only need to supply the parameters which you intend on
    changing You can alternatively call it with no parameters
    and it will take all the default alues shown below.
    Ex::
<<<<<<< HEAD
        
        comb_insulation_test_structure(pad_size=(175,175), wire_width=2, wire_gap=5)
    
=======

        comb_insulation_test_structure(pad_size=(175,175), wire_width=2, wire_gap=5)

>>>>>>> e0831bbd
    - or -::

        comb_insulation_test_structure()
    """
    CI = Device("test_comb")

    if comb_pad_layer is None:  comb_pad_layer = comb_layer
    if comb_gnd_layer is None:  comb_gnd_layer = comb_layer
    if overlap_pad_layer is None:  overlap_pad_layer = overlap_zigzag_layer
    wire_spacing = wire_width + wire_gap*2 
    


    #%% pad overlays
    overlay_padb = CI.add_ref(rectangle(size=(pad_size[0]*9/10,pad_size[1]*9/10), layer=overlap_pad_layer))
    overlay_padl = CI.add_ref(rectangle(size=(pad_size[0]*9/10,pad_size[1]*9/10), layer=comb_pad_layer ) )
    overlay_padt = CI.add_ref(rectangle(size=(pad_size[0]*9/10,pad_size[1]*9/10), layer=comb_pad_layer ) )
    overlay_padr = CI.add_ref(rectangle(size=(pad_size[0]*9/10,pad_size[1]*9/10), layer=comb_gnd_layer))
    
    overlay_padl.xmin = 0
    overlay_padl.ymin = 0
    overlay_padb.ymax = 0
    overlay_padb.xmin = overlay_padl.xmax + pad_size[1]/5
    overlay_padr.ymin = overlay_padl.ymin
    overlay_padr.xmin = overlay_padb.xmax + pad_size[1]/5
    overlay_padt.xmin = overlay_padl.xmax + pad_size[1]/5
    overlay_padt.ymin = overlay_padl.ymax
    
    #%% pads
    padl = CI.add_ref(rectangle(size=pad_size, layer=comb_layer))
    padt = CI.add_ref(rectangle(size=pad_size, layer=comb_layer))
    padr = CI.add_ref(rectangle(size=pad_size, layer=comb_layer))
    padb = CI.add_ref(rectangle(size=pad_size, layer=overlap_zigzag_layer))
    padl_nub = CI.add_ref(rectangle(size=(pad_size[0]/4,pad_size[1]/2), layer=comb_layer))
    padr_nub = CI.add_ref(rectangle(size=(pad_size[0]/4,pad_size[1]/2), layer=comb_layer))
    
    padl.xmin = overlay_padl.xmin
    padl.center = [padl.center[0],overlay_padl.center[1]]
    padt.ymax = overlay_padt.ymax
    padt.center = [overlay_padt.center[0],padt.center[1]]
    padr.xmax = overlay_padr.xmax
    padr.center = [padr.center[0],overlay_padr.center[1]]
    padb.ymin = overlay_padb.ymin
    padb.center = [overlay_padb.center[0],padb.center[1]]
    padl_nub.xmin = padl.xmax
    padl_nub.center = [padl_nub.center[0],padl.center[1]]
    padr_nub.xmax = padr.xmin
    padr_nub.center = [padr_nub.center[0],padr.center[1]]
    
    #%% connected zig
    
    head = CI.add_ref(compass(size=(pad_size[0]/12, wire_width), layer=comb_layer))
    head.xmin = padl_nub.xmax
    head.ymax = padl_nub.ymax
    connector = CI.add_ref(compass(size=(wire_width, wire_width), layer=comb_layer))
    connector.connect(port = 'W', destination=head.ports['E'])
    old_port = connector.ports['S']
    top = True
    obj = connector
    while(obj.xmax + pad_size[0]/12 < padr_nub.xmin):
        #long zig zag rectangle
        obj = CI.add_ref(compass(size=(pad_size[1]/2 - 2*wire_width, wire_width), layer=comb_layer))
        obj.connect(port = 'W', destination=old_port)
        old_port = obj.ports['E']
        if(top):
            #zig zag edge rectangle
            obj = CI.add_ref(compass(size=(wire_width, wire_width), layer=comb_layer))
            obj.connect(port = 'N', destination=old_port)
            top = False
        else:
            #zig zag edge rectangle
            obj = CI.add_ref(compass(size=(wire_width, wire_width), layer=comb_layer))
            obj.connect(port = 'S', destination=old_port)
            top = True
            # comb rectange
            comb = CI.add_ref(rectangle(size=((padt.ymin-head.ymax)+pad_size[1]/2  - (wire_spacing + wire_width)/2, wire_width), layer=comb_layer))
            comb.rotate(90)
            comb.ymax = padt.ymin
            comb.xmax = obj.xmax - (wire_spacing+wire_width)/2
        old_port = obj.ports['E']
        obj = CI.add_ref(compass(size=(wire_spacing, wire_width), layer=comb_layer))
        obj.connect(port = 'W', destination=old_port)
        old_port = obj.ports['E']
        obj = CI.add_ref(compass(size=(wire_width, wire_width), layer=comb_layer))
        obj.connect(port = 'W', destination=old_port)
        if(top):
            old_port = obj.ports['S']
        else:
            old_port = obj.ports['N']
    old_port = obj.ports['E']
    if(padr_nub.xmin-obj.xmax > 0):
        tail = CI.add_ref(compass(size=(padr_nub.xmin-obj.xmax, wire_width), layer=comb_layer))
    else:
        tail = CI.add_ref(compass(size=(wire_width, wire_width), layer=comb_layer))
    tail.connect(port = 'W', destination=old_port)

    #%% disconnected zig
    
    dhead = CI.add_ref(compass(size=(padr_nub.ymin -padb.ymax - wire_width, wire_width), layer=overlap_zigzag_layer))
    dhead.rotate(90)
    dhead.ymin = padb.ymax
    dhead.xmax = tail.xmin-(wire_spacing+wire_width)/2
    connector = CI.add_ref(compass(size=(wire_width, wire_width), layer=overlap_zigzag_layer))
    connector.connect(port = 'S', destination=dhead.ports['E'])
    old_port = connector.ports['N']
    right = True
    obj = connector
    while(obj.ymax + wire_spacing + wire_width < head.ymax):
        obj = CI.add_ref(compass(size=(wire_spacing, wire_width), layer=overlap_zigzag_layer))
        obj.connect(port = 'W', destination=old_port)
        old_port = obj.ports['E']
        if(right):
            obj = CI.add_ref(compass(size=(wire_width, wire_width), layer=overlap_zigzag_layer))
            obj.connect(port = 'W', destination=old_port)
            right = False
        else:
            obj = CI.add_ref(compass(size=(wire_width, wire_width), layer=overlap_zigzag_layer))
            obj.connect(port = 'E', destination=old_port)
            right = True
        old_port = obj.ports['N']
        obj = CI.add_ref(compass(size=(dhead.xmin-(head.xmax+head.xmin+wire_width)/2, wire_width), layer=overlap_zigzag_layer))
        obj.connect(port = 'E', destination=old_port)
        old_port = obj.ports['W']
        obj = CI.add_ref(compass(size=(wire_width, wire_width), layer=overlap_zigzag_layer))
        obj.connect(port = 'S', destination=old_port)
        if(right):
            old_port = obj.ports['W']
        else:
            old_port = obj.ports['E']
    
    return CI
    


 
#This is a helper function to make the Ic step wire structure
def _test_ic_wire_step(thick_width = 10, thin_width = 1, wire_layer = 2):
    WS4 = Device('test_ic_step')
    wire_stepa = WS4.add_ref(optimal_step(thick_width/2, thin_width/2, layer=wire_layer))
    wire_stepb = WS4.add_ref(optimal_step(thin_width/2, thick_width/2, layer=wire_layer))
    wire_stepc = WS4.add_ref(optimal_step(thick_width/2, thin_width/2, layer=wire_layer))
    wire_stepd = WS4.add_ref(optimal_step(thin_width/2, thick_width/2, layer=wire_layer))
    wire_stepb.rotate(180)
    wire_stepb.xmin = wire_stepa.xmin
    wire_stepc.rotate(180)
    wire_stepc.xmin = wire_stepa.xmax
    wire_stepd.xmin = wire_stepc.xmin
    return WS4


def test_ic(wire_widths = [0.25, 0.5,1,2,4], wire_widths_wide = [0.75, 1.5, 3, 4, 6], pad_size = (200,200), pad_gap=75,
            wire_layer = 0, pad_layer = 1, gnd_layer = None):
    """
    Usage:
    
    Call ic_test_structure() with either a list of widths for the thickest part of each wire to test and a list for the 
    thinnest parts of each wire. Alternatively, specify a list of widths for the thinnest part of each wire and ignore the
    wire_widths parameter. Instead you should specify the width_growth_factor which indicates by what factor the thick
    part of the wire will be larger than the thin part. 
    Ex::
<<<<<<< HEAD
    
        ic_test_structure(wire_widths = [5,10,10,10,10], thin_width=[0.5,1,2,3,4])
    
=======

        ic_test_structure(wire_widths = [5,10,10,10,10], thin_width=[0.5,1,2,3,4])

>>>>>>> e0831bbd
    - or -::

        ic_test_structure(width_growth_factor = 5, thin_width=[0.5,1,2,3,4])
    """
    ICS = Device('test_ic')

    if gnd_layer is None: gnd_layer = pad_layer
    translation = 0
    padb = ICS.add_ref(rectangle(size=(np.size(wire_widths) * (pad_size[0]*6/5), pad_size[1]), layer=wire_layer))
    padb_overlay = ICS.add_ref(rectangle(size=((np.size(wire_widths) * (pad_size[0]*6/5))*9/10, pad_size[1]*9/10), layer=gnd_layer))
    padb_overlay.center = padb.center
    padb_overlay.ymin = padb.ymin
    for i, x in enumerate(wire_widths_wide):
        padt = ICS.add_ref(rectangle(pad_size, wire_layer))
        padt.xmin = padb.xmin + translation
        padt.ymin = padb.ymax + pad_gap
        padt_overlay = ICS.add_ref(rectangle(size=(pad_size[0]*9/10, pad_size[1]*9/10), layer=pad_layer))
        padt_overlay.center = padt.center
        padt_overlay.ymax = padt.ymax
        difference = padt.ymin-padb.ymax
        wire_step = ICS.add_ref(_test_ic_wire_step(wire_widths_wide[i], wire_widths[i], wire_layer=wire_layer))
        wire_step.rotate(90)
        wire_step.center = (padt.center[0], padb.ymax + difference/2)
        translation = translation + pad_size[0]*12/10 
        conn_wire_top = ICS.add_ref(rectangle(size=(wire_widths_wide[i], padt.ymin-wire_step.ymax), layer=wire_layer))
        conn_wire_bottom = ICS.add_ref(rectangle(size=(wire_widths_wide[i], wire_step.ymin-padb.ymax), layer=wire_layer))
        conn_wire_top.ymax = padt.ymin
        conn_wire_top.xmin = wire_step.xmin
        conn_wire_bottom.ymin = padb.ymax
        conn_wire_bottom.xmin = wire_step.xmin
    return ICS
  
def test_res(pad_size = [50,50],
                     num_squares = 1000,
                     width = 1,
                     res_layer = 0,
                     pad_layer = None,
                     gnd_layer = None):
    
    """ Creates an efficient resonator structure for a wafer layout.
    
    Keyword arguments:
    pad_size    -- Size of the two matched impedance pads (microns)
    num_squares -- Number of squares comprising the resonator wire
    width       -- The width of the squares (microns)
    """

    x = pad_size[0]
    z = pad_size[1]
    
    # Checking validity of input
    if x <= 0 or z <= 0:
        raise ValueError('Pad must have positive, real dimensions')
    elif width > z:
        raise ValueError('Width of cell cannot be greater than height of pad')
    elif num_squares <= 0:
        raise ValueError('Number of squares must be a positive real number')
    elif width <= 0:
        raise ValueError('Width of cell must be a positive real number')
    
    # Performing preliminary calculations
    num_rows = int(np.floor(z / (2 * width)))
    if num_rows % 2 == 0:
        num_rows -= 1
    num_columns = num_rows - 1
    squares_in_row = (num_squares - num_columns - 2) / num_rows
    
    # Compensating for weird edge cases
    if squares_in_row < 1:
        num_rows = round(num_rows / 2) - 2   
        squares_in_row = 1
    if width * 2 > z:
        num_rows = 1        
        squares_in_row = num_squares - 2
    
    length_row = squares_in_row * width
    
    # Creating row/column corner combination structure
    T = Device()
    Row = rectangle(size = (length_row, width), layer = res_layer)
    Col = rectangle(size = (width, width), layer = res_layer)
    
    row = T.add_ref(Row)
    col = T.add_ref(Col)
    col.move([length_row - width, -width])
    
    # Creating entire waveguide net
    N = Device('net')
    n = 1
    for i in range(num_rows):
        if i != num_rows - 1: 
            d = N.add_ref(T)
        else: 
            d = N.add_ref(Row)
        if n % 2 == 0:
            d.reflect(p1 = (d.x, d.ymax), p2 = (d.x, d.ymin))
        d.movey(-(n - 1) * T.ysize)
        n += 1
    d = N.add_ref(Col).movex(-width)
    d = N.add_ref(Col).move([length_row, -(n - 2) * T.ysize])
    
    # Creating pads
    P = Device('pads')
    Pad1 = rectangle(size = (x,z), layer = pad_layer)
    Pad2 = rectangle(size = (x + 5, z), layer = pad_layer)
    Gnd1 = offset(Pad1, distance = -5, layer = gnd_layer)
    Gnd2 = offset(Pad2, distance = -5, layer = gnd_layer)
    pad1 = P.add_ref(Pad1).movex(-x - width)
    pad2 = P.add_ref(Pad1).movex(length_row + width)
    gnd1 = P.add_ref(Gnd1).center = pad1.center
    gnd2 = P.add_ref(Gnd2)
    nets = P.add_ref(N).y = pad1.y
    gnd2.center = pad2.center
    gnd2.movex(2.5)
    
    return P

def litho_steps(
        line_widths = [1,2,4,8,16],
        line_spacing = 10,
        height = 100,
        layer = 0
        ):
    """ Produces a positive + negative tone linewidth test, used for 
    lithography resolution test patterning """
    D = Device('litho_steps')
    
    height = height / 2
    T1 = text(text = '%s' % str(line_widths[-1]),
        size = height, justify = 'center', layer = layer)
    t1 = D.add_ref(T1).rotate(90).movex(-height/10)
    R1 = rectangle(size = (line_spacing, height), layer = layer)
    r1 = D.add_ref(R1).movey(-height)
    count = 0
    for i in reversed(line_widths):
        count += line_spacing + i
        R2 = rectangle(size = (i, height), layer = layer)
        r1 = D.add_ref(R1).movex(count).movey(-height)
        r2 = D.add_ref(R2).movex(count - i)

    return(D)
    

def litho_star(
        num_lines = 20,
        line_width = 2,
        diameter = 200,
        layer = 0
        ):
    """ Creates a circular-star shape from lines, used as a lithographic  
    resolution test pattern """
    D = Device('litho_star')
    
    degree = 180 / num_lines
    R1 = rectangle(size = (line_width, diameter), layer = layer)
    for i in range(num_lines):
        r1 = D.add_ref(R1).rotate(degree * i)
        r1.center = (0,0)

    return(D)


def litho_calipers(
        notch_size = [2,5],
        notch_spacing = 2,
        num_notches = 11,
        offset_per_notch = 0.1,
        row_spacing = 0,
        layer1 = 1,
        layer2 = 2):
    """ Creates a vernier caliper structure for lithography alignment
    tests.  Vernier structure is made horizontally. """
    
    D = Device('litho_calipers')
    num_notches_total = num_notches*2+1
    centre_notch = num_notches
    R1 = rectangle(size = (notch_size), layer = layer1)
    R2 = rectangle(size = (notch_size), layer = layer2)
    for i in range(num_notches_total):
        if i == centre_notch:
            r1 = D.add_ref(R1).movex(i * (notch_size[0] + notch_spacing)).movey(notch_size[1])
            r2 = D.add_ref(R2).movex(i * (notch_size[0] + notch_spacing) + offset_per_notch * (centre_notch - i)).movey(-2 * notch_size[1] - row_spacing)
        r1 = D.add_ref(R1).movex(i * (notch_size[0] + notch_spacing))
        r2 = D.add_ref(R2).movex(i * (notch_size[0] + notch_spacing) + offset_per_notch * (centre_notch - i)).movey(-notch_size[1] - row_spacing)

    return(D)<|MERGE_RESOLUTION|>--- conflicted
+++ resolved
@@ -1902,19 +1902,11 @@
         Call via_route_test_structure() by indicating the number of vias you want drawn. You can also change the other parameters however 
         if you do not specifiy a value for a parameter it will just use the default value
         Ex::
-<<<<<<< HEAD
-            
+
             via_route_test_structure(num_vias=54)
-            
+
         - or -::
-        
-=======
-
-            via_route_test_structure(num_vias=54)
-
-        - or -::
-
->>>>>>> e0831bbd
+
             via_route_test_structure(num_vias=12, pad_size=(100,100),wire_width=8)
 
         total requested vias (num_vias) -> this needs to be even
@@ -2020,15 +2012,9 @@
     changing You can alternatively call it with no parameters
     and it will take all the default alues shown below.
     Ex::
-<<<<<<< HEAD
-        
+
         comb_insulation_test_structure(pad_size=(175,175), wire_width=2, wire_gap=5)
-    
-=======
-
-        comb_insulation_test_structure(pad_size=(175,175), wire_width=2, wire_gap=5)
-
->>>>>>> e0831bbd
+
     - or -::
 
         comb_insulation_test_structure()
@@ -2189,15 +2175,9 @@
     wire_widths parameter. Instead you should specify the width_growth_factor which indicates by what factor the thick
     part of the wire will be larger than the thin part. 
     Ex::
-<<<<<<< HEAD
-    
+
         ic_test_structure(wire_widths = [5,10,10,10,10], thin_width=[0.5,1,2,3,4])
-    
-=======
-
-        ic_test_structure(wire_widths = [5,10,10,10,10], thin_width=[0.5,1,2,3,4])
-
->>>>>>> e0831bbd
+
     - or -::
 
         ic_test_structure(width_growth_factor = 5, thin_width=[0.5,1,2,3,4])
