--- conflicted
+++ resolved
@@ -13,11 +13,8 @@
 import copy as python_copy
 from collections import OrderedDict
 import pickle
-<<<<<<< HEAD
 import json
-=======
 import os
->>>>>>> 401bc09d
 
 
 
