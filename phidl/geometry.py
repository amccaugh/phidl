--- conflicted
+++ resolved
@@ -828,15 +828,10 @@
         A Device containing a polygon(s) defined by the XOR difference result
         between A and B.
     """
-<<<<<<< HEAD
-    D = Device()
-    A_polys = A.get_polygons(by_spec=True)
-    B_polys = B.get_polygons(by_spec=True)
-=======
+
     D = Device('xor_diff')
     A_polys = A.get_polygons(by_spec = True)
     B_polys = B.get_polygons(by_spec = True)
->>>>>>> cf3f5829
     A_layers = A_polys.keys()
     B_layers = B_polys.keys()
     all_layers = set()
@@ -1916,13 +1911,9 @@
         A Device containing a representation of all the layers in the input
         LayerSet.
     """
-<<<<<<< HEAD
-    D = Device()
-    scale = size / 100
-=======
+
     D = Device('layerset')
     scale = size/100
->>>>>>> cf3f5829
     num_layers = len(ls._layers)
     matrix_size = int(np.ceil(np.sqrt(num_layers)))
     sorted_layers = sorted(
@@ -4828,19 +4819,11 @@
     d = N.add_ref(Col).move([length_row, -(n - 2) * T.ysize])
 
     # Creating pads
-<<<<<<< HEAD
-    P = Device("pads")
-    Pad1 = rectangle(size=(x, z), layer=pad_layer)
-    Pad2 = rectangle(size=(x + 5, z), layer=pad_layer)
-    Gnd1 = offset(Pad1, distance=-5, layer=gnd_layer)
-    Gnd2 = offset(Pad2, distance=-5, layer=gnd_layer)
-=======
     P = Device('test_res')
     Pad1 = rectangle(size = (x, z), layer = pad_layer)
     Pad2 = rectangle(size = (x + 5, z), layer = pad_layer)
     Gnd1 = offset(Pad1, distance = -5, layer = gnd_layer)
     Gnd2 = offset(Pad2, distance = -5, layer = gnd_layer)
->>>>>>> cf3f5829
     pad1 = P.add_ref(Pad1).movex(-x - width)
     pad2 = P.add_ref(Pad1).movex(length_row + width)
     P.add_ref(Gnd1).center = pad1.center  # gnd1
@@ -5058,22 +5041,12 @@
     else:
         reverse = False
 
-<<<<<<< HEAD
-    if start_width == end_width:  # Just return a square
-        if symmetric:
-            ypts = [
-                -start_width / 2,
-                start_width / 2,
-                start_width / 2,
-                -start_width / 2,
-            ]
-=======
+
     D = Device(name = 'step')
     if start_width == end_width: # Just return a square
         if symmetric == True:
             ypts = [-start_width/2, start_width/2,
                     start_width/2, -start_width/2]
->>>>>>> cf3f5829
             xpts = [0, 0, start_width, start_width]
         if not symmetric:
             ypts = [0, start_width, start_width, 0]
@@ -5123,29 +5096,6 @@
 
     # ==========================================================================
     #  Create a blank device, add the geometry, and define the ports
-<<<<<<< HEAD
-    # ==========================================================================
-    D = Device(name="step")
-    D.add_polygon([xpts, ypts], layer=layer)
-
-    if not symmetric:
-        D.add_port(
-            name=1,
-            midpoint=[min(xpts), start_width / 2],
-            width=start_width,
-            orientation=180,
-        )
-        D.add_port(
-            name=2, midpoint=[max(xpts), end_width / 2], width=end_width, orientation=0
-        )
-    if symmetric:
-        D.add_port(name=1, midpoint=[min(xpts), 0], width=start_width, orientation=180)
-        D.add_port(name=2, midpoint=[max(xpts), 0], width=end_width, orientation=0)
-
-    D.info["num_squares"] = np.sum(
-        np.diff(x_num_sq) / ((y_num_sq[:-1] + y_num_sq[1:]) / 2)
-    )
-=======
     #==========================================================================
     D.add_polygon([xpts, ypts], layer = layer)
 
@@ -5159,8 +5109,7 @@
                    orientation = 180)
         D.add_port(name = 2, midpoint = [max(xpts), 0], width = end_width,
                    orientation = 0)
-
->>>>>>> cf3f5829
+        
     return D
 
 
