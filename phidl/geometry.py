--- conflicted
+++ resolved
@@ -2222,8 +2222,6 @@
     return D
 
 
-<<<<<<< HEAD
-
 
 #==============================================================================
 #
@@ -2552,10 +2550,4 @@
         conn_wire_bottom.ymin = padb.ymax
         conn_wire_bottom.xmin = wire_step.xmin
     return ICS
-=======
-def hydra():
-    pass
-
-def hexapod():
-    pass
->>>>>>> 90643f7d
+  