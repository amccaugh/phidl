import copy as python_copy
import itertools
import json
import os.path
import pickle
import warnings
from collections import OrderedDict
from functools import update_wrapper

import gdspy
import numpy as np
from gdspy import clipper
from numpy import cos, exp, log, pi, sin, sinh, sqrt

from phidl.constants import _glyph, _indent, _width
from phidl.device_layout import (
    CellArray,
    Device,
    DeviceReference,
    Group,
    Polygon,
    Port,
    _parse_layer,
    make_device,
)

##### Categories:
# Polygons / shapes
# Boolean functions
# Lithography test structures
# Utility functions (copying, importing, extracting)
# Pads
# Taper
# Text
# Wafer / Die
# Waveguide
# Packer tool / Fill tool
# Photonics
# Optimal (current-crowding) curves
# Superconducting devices

# ==============================================================================
#
# Polygons / Shapes
#
# ==============================================================================


def rectangle(size=(4, 2), layer=0):
    """Generates a rectangle geometry.

    Parameters
    ----------
    size : tuple of int or float
        Width and height of rectangle.
    layer : int, array-like[2], or set
        Specific layer(s) to put polygon geometry on.

    Returns
    -------
    D : Device
        A Device containing a single rectangle polygon.
    """
    D = Device(name="rectangle")
    points = [[size[0], size[1]], [size[0], 0], [0, 0], [0, size[1]]]
    D.add_polygon(points, layer=layer)
    return D


def bbox(bbox=[(-1, -1), (3, 4)], layer=0):
    """Creates a bounding box rectangle from coordinates, to allow
    creation of a rectangle bounding box directly form another shape.

    Parameters
    ----------
    bbox : list of tuples of int or float
        Coordinates of the box [(x1, y1), (x2, y2)].
    layer : int, array-like[2], or set
        Specific layer(s) to put polygon geometry on.

    Returns
    -------
    D : Device
        A Device containing a single rectangle polygon.

    Examples
    --------
    >>> D = pg.bbox(anothershape.bbox)
    """
    D = Device(name="bbox")
    (a, b), (c, d) = bbox
    points = ((a, b), (c, b), (c, d), (a, d))
    D.add_polygon(points, layer=layer)
    return D


def cross(length=10, width=3, layer=0):
    """Generates a right-angle cross (+ shape, symmetric) from two
    rectangles of specified length and width.

    Parameters
    ----------
    length : int or float
        Length of the cross from one end to the other.
    width : int or float
        Width of the arms of the cross.
    layer : int, array-like[2], or set
        Specific layer(s) to put polygon geometry on.

    Returns
    -------
    D: Device
        A Device containing a cross polygon.
    """
    D = Device(name="cross")
    R = rectangle(size=(width, length), layer=layer)
    r1 = D.add_ref(R).rotate(90)
    r2 = D.add_ref(R)
    r1.center = (0, 0)
    r2.center = (0, 0)
    return D


def ellipse(radii=(10, 5), angle_resolution=2.5, layer=0):
    """Generates an ellipse geometry.

    Parameters
    ----------
    radii : tuple of int or float
        Semimajor (x) and semiminor (y) axis lengths of the ellipse.
    angle_resolution : int or float
        Resolution of the curve of the ring (# of degrees per point).
    layer : int, array-like[2], or set
        Specific layer(s) to put polygon geometry on.

    Returns
    -------
    D : Device
        A Device containing an ellipse polygon.
    """
    D = Device(name="ellipse")
    a = radii[0]
    b = radii[1]
    t = np.linspace(0, 360, int(np.ceil(360 / angle_resolution) + 1)) * pi / 180
    r = a * b / (sqrt((b * cos(t)) ** 2 + (a * sin(t)) ** 2))
    xpts = r * cos(t)
    ypts = r * sin(t)
    D.add_polygon(points=(xpts, ypts), layer=layer)
    return D


def circle(radius=10, angle_resolution=2.5, layer=0):
    """Generates a circle geometry.

    Parameters
    ----------
    radius : int or float
        Radius of the circle.
    angle_resolution : int or float
        Resolution of the curve of the ring (# of degrees per point).
    layer : int, array-like[2], or set
        Specific layer(s) to put polygon geometry on.

    Returns
    -------
    D : Device
        A Device containing a circle polygon.
    """
    D = Device(name="circle")
    t = np.linspace(0, 360, int(np.ceil(360 / angle_resolution) + 1)) * pi / 180
    xpts = (radius * cos(t)).tolist()
    ypts = (radius * sin(t)).tolist()
    D.add_polygon(points=(xpts, ypts), layer=layer)
    return D


def ring(radius=10, width=0.5, angle_resolution=2.5, layer=0):
    """Generates a ring geometry.

    Parameters
    ----------
    radius : int or float
        Radius of the ring centerline
    width : int or float
        Width of the ring.
    angle_resolution : int or float
        Resolution of the curve of the ring (# of degrees per point).
    layer :
        Specific layer(s) to put polygon geometry on.

    Returns
    -------
    D : Device
        A Device containing a ring polygon.

    Notes
    -----
    The ring is formed by taking the radius out to the specified value, and
    then constructing the thickness by dividing the width in half and adding
    that value to either side of the radius.

    The angle_resolution alters the precision of the curve of the ring. Larger
    values yield lower resolution.
    """
    D = Device(name="ring")
    inner_radius = radius - width / 2
    outer_radius = radius + width / 2
    n = int(np.round(360 / angle_resolution))
    t = np.linspace(0, 360, n + 1) * pi / 180
    inner_points_x = (inner_radius * cos(t)).tolist()
    inner_points_y = (inner_radius * sin(t)).tolist()
    outer_points_x = (outer_radius * cos(t)).tolist()
    outer_points_y = (outer_radius * sin(t)).tolist()
    xpts = inner_points_x + outer_points_x[::-1]
    ypts = inner_points_y + outer_points_y[::-1]
    D.add_polygon(points=(xpts, ypts), layer=layer)
    return D


def arc(radius=10, width=0.5, theta=45, start_angle=0, angle_resolution=2.5, layer=0):
    """Creates an arc of arclength ``theta`` starting at angle
    ``start_angle``.

    Parameters
    ----------
    radius : int or float
        Radius of the arc centerline.
    width : int or float
        Width of the arc.
    theta : int or float
        Total angle coverage of the arc.
    start_angle : int or float
        Starting angle.
    angle_resolution : int or float
        Resolution of the curve of the arc.
    layer : int, array-like[2], or set
        Specific layer(s) to put polygon geometry on.

    Returns
    -------
    D : Device
        A Device containing an arc polygon and two ports (`1` and `2`) on
        either end.

    Notes
    -----
    Theta = 0 is located along the positive x-axis relative to the center of
    the arc.

    Ports are added to each end of the arc to facilitate connecting those ends
    to other geometries.
    """
    inner_radius = radius - width / 2
    outer_radius = radius + width / 2
    angle1 = (start_angle) * pi / 180
    angle2 = (start_angle + theta) * pi / 180
    t = np.linspace(angle1, angle2, int(np.ceil(abs(theta) / angle_resolution)))
    inner_points_x = (inner_radius * cos(t)).tolist()
    inner_points_y = (inner_radius * sin(t)).tolist()
    outer_points_x = (outer_radius * cos(t)).tolist()
    outer_points_y = (outer_radius * sin(t)).tolist()
    xpts = inner_points_x + outer_points_x[::-1]
    ypts = inner_points_y + outer_points_y[::-1]

    D = Device("arc")
    D.add_polygon(points=(xpts, ypts), layer=layer)
    D.add_port(
        name=1,
        midpoint=(radius * cos(angle1), radius * sin(angle1)),
        width=width,
        orientation=start_angle - 90 + 180 * (theta < 0),
    )
    D.add_port(
        name=2,
        midpoint=(radius * cos(angle2), radius * sin(angle2)),
        width=width,
        orientation=start_angle + theta + 90 - 180 * (theta < 0),
    )
    D.info["length"] = (abs(theta) * pi / 180) * radius
    return D


def turn(port, radius=10, angle=270, angle_resolution=2.5, layer=0):
    """Starting from a port, creates an arc which connects to the specified
    port on one end.

    Parameters
    ----------
    port : Port
        Port to anchor arc to.
    radius : int or float
        Radius of the arc centerline.
    angle : int or float
        Total angle coverage of the arc.
    angle_resolution : int or float
        Resolution of the curve of the arc.
    layer : int, array-like[2], or set
        Specific layer(s) to put the polygon geometry on.

    Returns
    -------
    D : Device
        A Device containing an arc polygon and two ports (`1` and `2`) on
        either end.

    Notes
    -----
    Angle = 0 is located along the positive x-axis relative to the center of
    the arc.
    Ports are added to each end of the arc to facilitate connecting those ends
    to other geometries.
    Port `2` is aligned to connect to the specified port.
    """
    D = arc(
        radius=radius,
        width=port.width,
        theta=angle,
        start_angle=0,
        angle_resolution=angle_resolution,
        layer=layer,
    )
    D.rotate(
        angle=180 + port.orientation - D.ports[1].orientation,
        center=D.ports[1].midpoint,
    )
    D.move(origin=D.ports[1], destination=port)
    return D


def straight(size=(4, 2), layer=0):
    """Generates a rectangular wire geometry with ports on the length edges.

    Parameters
    ----------
    size : tuple of int or float
        The length and width of the rectangle.
    layer : int, array-like[2], or set
        Specific layer(s) to put polygon geometry on.

    Returns
    -------
    D : Device
        A Device containing a rectangle polygon and two ports (`1` and `2`) on
        either end.

    Notes
    -----
    Ports are included on both sides of the length edge (i.e. size[0]) of the
    geometry.
    """
    D = Device(name="wire")
    points = [[size[0], size[1]], [size[0], 0], [0, 0], [0, size[1]]]
    D.add_polygon(points, layer=layer)
    D.add_port(name=1, midpoint=(size[0] / 2, size[1]), width=size[0], orientation=90)
    D.add_port(name=2, midpoint=(size[0] / 2, 0), width=size[0], orientation=-90)
    return D


def L(width=1, size=(10, 20), layer=0):
    """Generates an 'L' geometry with ports on both ends.

    Parameters
    ----------
    width : int or float
        Thickness of the line forming the L.
    size : tuple of int or float
        Lengths of the base and height of the L, respectively.
    layer : int, array-like[2], or set
        Specific layer(s) to put polygon geometry on.

    Returns
    -------
    D : Device
        A Device containing an L-shaped polygon and two ports (`1` and `2`) on
        either end of the L.
    """
    D = Device(name="L")
    w = width / 2
    s1, s2 = size
    points = [(-w, -w), (s1, -w), (s1, w), (w, w), (w, s2), (-w, s2), (-w, -w)]
    D.add_polygon(points, layer=layer)
    D.add_port(name=1, midpoint=(0, s2), width=width, orientation=90)
    D.add_port(name=2, midpoint=(s1, 0), width=width, orientation=0)
    return D


def C(width=1, size=(10, 20), layer=0):
    """Generates a 'C' geometry with ports on both ends.

    Parameters
    ----------
    width : int or float
        Thickness of the line forming the C.
    size : tuple of int or float
        Lengths of the base + top edges and the height of the C, respectively.
    layer : int, array-like[2], or set
        Specific layer(s) to put polygon geometry on.

    Returns
    -------
    D : Device
        A Device containing a [-bracket-shaped polygon and two ports (`1` and
        `2`) on either end of the [ shape.
    """
    D = Device(name="C")
    w = width / 2
    s1, s2 = size
    points = [
        (-w, -w),
        (s1, -w),
        (s1, w),
        (w, w),
        (w, s2 - w),
        (s1, s2 - w),
        (s1, s2 + w),
        (-w, s2 + w),
        (-w, -w),
    ]
    D.add_polygon(points, layer=layer)
    D.add_port(name=1, midpoint=(s1, s2), width=width, orientation=0)
    D.add_port(name=2, midpoint=(s1, 0), width=width, orientation=0)
    return D


# ==============================================================================
#
# Boolean functions
#
# ==============================================================================


def offset(
    elements,
    distance=0.1,
    join_first=True,
    precision=1e-4,
    num_divisions=[1, 1],
    join="miter",
    tolerance=2,
    max_points=4000,
    layer=0,
):
    """Shrinks or expands a polygon or set of polygons.

    Parameters
    ----------
    elements : Device(/Reference), list of Device(/Reference), or Polygon
        Polygons to offset or Device containing polygons to offset.
    distance : int or float
        Distance to offset polygons. Positive values expand, negative shrink.
    precision : float
        Desired precision for rounding vertex coordinates.
    num_divisions : array-like[2] of int
        The number of divisions with which the geometry is divided into
        multiple rectangular regions. This allows for each region to be
        processed sequentially, which is more computationally efficient.
    join : {'miter', 'bevel', 'round'}
        Type of join used to create the offset polygon.
    tolerance : int or float
        For miter joints, this number must be at least 2 and it represents the
        maximal distance in multiples of offset between new vertices and their
        original position before beveling to avoid spikes at acute joints. For
        round joints, it indicates the curvature resolution in number of
        points per full circle.
    max_points : int
        The maximum number of vertices within the resulting polygon.
    layer : int, array-like[2], or set
        Specific layer(s) to put polygon geometry on.

    Returns
    -------
    D : Device
        A Device containing a polygon(s) with the specified offset applied.
    """
    if not isinstance(elements, list):
        elements = [elements]
    polygons_to_offset = []
    for e in elements:
        if isinstance(e, (Device, DeviceReference)):
            polygons_to_offset += e.get_polygons(by_spec=False)
        elif isinstance(e, (Polygon, gdspy.Polygon)):
            polygons_to_offset.append(e)
    if len(polygons_to_offset) == 0:
        return Device("offset")

    polygons_to_offset = _merge_floating_point_errors(
        polygons_to_offset, tol=precision / 1000
    )
    gds_layer, gds_datatype = _parse_layer(layer)
    if all(np.array(num_divisions) == np.array([1, 1])):
        p = gdspy.offset(
            polygons_to_offset,
            distance=distance,
            join=join,
            tolerance=tolerance,
            precision=precision,
            join_first=join_first,
            max_points=max_points,
            layer=gds_layer,
            datatype=gds_datatype,
        )
    else:
        p = _offset_polygons_parallel(
            polygons_to_offset,
            distance=distance,
            num_divisions=num_divisions,
            join_first=join_first,
            precision=precision,
            join=join,
            tolerance=tolerance,
        )

    D = Device("offset")
    polygons = D.add_polygon(p, layer=layer)
    [
        polygon.fracture(max_points=max_points, precision=precision)
        for polygon in polygons
    ]
    return D


def boolean(  # noqa: C901
    A, B, operation, precision=1e-4, num_divisions=[1, 1], max_points=4000, layer=0
):
    """Performs boolean operations between 2 Device/DeviceReference objects
    or lists of Devices/DeviceReferences.

    Parameters
    ----------
    A : Device(/Reference) or list of Device(/Reference) or Polygon
        Input Devices.
    B : Device(/Reference) or list of Device(/Reference) or Polygon
        Input Devices.
    operation : {'not', 'and', 'or', 'xor', 'A-B', 'B-A', 'A+B'}
        Boolean operation to perform.
    precision : float
        Desired precision for rounding vertex coordinates.
    num_divisions : array-like[2] of int
        The number of divisions with which the geometry is divided into
        multiple rectangular regions. This allows for each region to be
        processed sequentially, which is more computationally efficient.
    max_points : int
        The maximum number of vertices within the resulting polygon.
    layer : int, array-like[2], or set
        Specific layer(s) to put polygon geometry on.

    Returns
    -------
    D: Device
        A Device containing a polygon(s) with the boolean operations between
        the 2 input Devices performed.

    Notes
    -----
    'A+B' is equivalent to 'or'.
    'A-B' is equivalent to 'not'.
    'B-A' is equivalent to 'not' with the operands switched.
    """
    D = Device("boolean")

    A_polys = []
    B_polys = []
    if not isinstance(A, list):
        A = [A]
    if not isinstance(B, list):
        B = [B]

    for X, polys in ((A, A_polys), (B, B_polys)):
        for e in X:
            if isinstance(e, (Device, DeviceReference)):
                polys.extend(e.get_polygons())
            elif isinstance(e, Polygon):
                polys.extend(e.polygons)

    gds_layer, gds_datatype = _parse_layer(layer)

    operation = operation.lower().replace(" ", "")
    if operation == "a-b":
        operation = "not"
    elif operation == "b-a":
        operation = "not"
        A_polys, B_polys = B_polys, A_polys
    elif operation == "a+b":
        operation = "or"
    elif operation not in ["not", "and", "or", "xor", "a-b", "b-a", "a+b"]:
        raise ValueError(
            "[PHIDL] phidl.geometry.boolean() `operation` "
            "parameter not recognized, must be one of the "
            "following:  'not', 'and', 'or', 'xor', 'A-B', "
            "'B-A', 'A+B'"
        )

    # Check for trivial solutions
    if (len(A_polys) == 0) or (len(B_polys) == 0):
        if operation == "not":
            if len(A_polys) == 0:
                p = None
            elif len(B_polys) == 0:
                p = A_polys
        elif operation == "and":
            p = None
        elif (operation == "or") or (operation == "xor"):
            if (len(A_polys) == 0) and (len(B_polys) == 0):
                p = None
            elif len(A_polys) == 0:
                p = B_polys
            elif len(B_polys) == 0:
                p = A_polys
    else:
        # If no trivial solutions, run boolean operation either in parallel or
        # straight
        if all(np.array(num_divisions) == np.array([1, 1])):
            p = gdspy.boolean(
                operand1=A_polys,
                operand2=B_polys,
                operation=operation,
                precision=precision,
                max_points=max_points,
                layer=gds_layer,
                datatype=gds_datatype,
            )
        else:
            p = _boolean_polygons_parallel(
                polygons_A=A_polys,
                polygons_B=B_polys,
                num_divisions=num_divisions,
                operation=operation,
                precision=precision,
            )

    if p is not None:
        polygons = D.add_polygon(p, layer=layer)
        [
            polygon.fracture(max_points=max_points, precision=precision)
            for polygon in polygons
        ]
    return D


def outline(
    elements,
    distance=1,
    precision=1e-4,
    num_divisions=[1, 1],
    join="miter",
    tolerance=2,
    join_first=True,
    max_points=4000,
    open_ports=False,
    layer=0,
):
    """Creates an outline around all the polygons passed in the `elements`
    argument. `elements` may be a Device, Polygon, or list of Devices.

    Parameters
    ----------
    elements : Device(/Reference), list of Device(/Reference), or Polygon
        Polygons to outline or Device containing polygons to outline.
    distance : int or float
        Distance to offset polygons. Positive values expand, negative shrink.
    precision : float
        Desired precision for rounding vertex coordinates.
    num_divisions : array-like[2] of int
        The number of divisions with which the geometry is divided into
        multiple rectangular regions. This allows for each region to be
        processed sequentially, which is more computationally efficient.
    join : {'miter', 'bevel', 'round'}
        Type of join used to create the offset polygon.
    tolerance : int or float
        For miter joints, this number must be at least 2 and it represents the
        maximal distance in multiples of offset between new vertices and their
        original position before beveling to avoid spikes at acute joints. For
        round joints, it indicates the curvature resolution in number of
        points per full circle.
    join_first : bool
        Join all paths before offsetting to avoid unnecessary joins in
        adjacent polygon sides.
    max_points : int
        The maximum number of vertices within the resulting polygon.
    open_ports : bool or float
        If not False, holes will be cut in the outline such that the Ports are
        not covered. If True, the holes will have the same width as the Ports.
        If a float, the holes will be be widened by that value (useful for fully
        clearing the outline around the Ports for positive-tone processes
    layer : int, array-like[2], or set
        Specific layer(s) to put polygon geometry on.)

    Returns
    -------
    D : Device
        A Device containing the outlined polygon(s).
    """
    D = Device("outline")
    if not isinstance(elements, list):
        elements = [elements]
    port_list = []
    for e in elements:
        if isinstance(e, Device):
            D.add_ref(e)
            port_list += list(e.ports.values())
        else:
            D.add(e)
    gds_layer, gds_datatype = _parse_layer(layer)

    D_bloated = offset(
        D,
        distance=distance,
        join_first=join_first,
        num_divisions=num_divisions,
        precision=precision,
        max_points=max_points,
        join=join,
        tolerance=tolerance,
        layer=layer,
    )

    Trim = Device()
    if open_ports is not False:
        if open_ports is True:
            trim_width = 0
        else:
            trim_width = open_ports * 2
        for port in port_list:
            trim = compass(size=(distance + 6 * precision, port.width + trim_width))
            trim_ref = Trim << trim
            trim_ref.connect("E", port, overlap=2 * precision)

    Outline = boolean(
        A=D_bloated,
        B=[D, Trim],
        operation="A-B",
        num_divisions=num_divisions,
        max_points=max_points,
        precision=precision,
        layer=layer,
    )
    if open_ports is not False and len(elements) == 1:
        for port in port_list:
            Outline.add_port(port=port)
    return Outline


def inset(elements, distance=0.1, join_first=True, precision=1e-4, layer=0):
    raise ValueError("[PHIDL] pg.inset() is deprecated, " "please use pg.offset()")


def invert(
    elements, border=10, precision=1e-4, num_divisions=[1, 1], max_points=4000, layer=0
):
    """Creates an inverted version of the input shapes with an additional
    border around the edges.

    Parameters
    ----------
    elements : Device(/Reference), list of Device(/Reference), or Polygon
        A Device containing the polygons to invert.
    border : int or float
        Size of the border around the inverted shape (border value is the
        distance from the edges of the boundary box defining the inverted
        shape to the border, and is applied to all 4 sides of the shape).
    precision : float
        Desired precision for rounding vertex coordinates.
    num_divisions : array-like[2] of int
        The number of divisions with which the geometry is divided into
        multiple rectangular regions. This allows for each region to be
        processed sequentially, which is more computationally efficient.
    max_points : int
        The maximum number of vertices within the resulting polygon.
    layer : int, array-like[2], or set
        Specific layer(s) to put polygon geometry on.

    Returns
    -------
    D : Device
        A Device containing the inverted version of the input shape(s) and the
        corresponding border(s).
    """
    Temp = Device()
    if not isinstance(elements, list):
        elements = [elements]
    for e in elements:
        if isinstance(e, Device):
            Temp.add_ref(e)
        else:
            Temp.add(e)
    gds_layer, gds_datatype = _parse_layer(layer)

    # Build the rectangle around the device D
    R = rectangle(size=(Temp.xsize + 2 * border, Temp.ysize + 2 * border))
    R.center = Temp.center

    D = boolean(
        A=R,
        B=Temp,
        operation="A-B",
        precision=precision,
        num_divisions=num_divisions,
        max_points=max_points,
        layer=layer,
    )
    return D


def xor_diff(A, B, precision=1e-4):
    """Given two Devices A and B, performs the layer-by-layer XOR
    difference between A and B and returns polygons representing the
    differences between A and B.

    Parameters
    ----------
    A : Device(/Reference) or list of Device(/Reference)
        A Device containing a polygon(s).
    B : Device(/Reference) or list of Device(/Reference)
        A Device containing a polygon(s).
    precision : float
        Desired precision for rounding vertex coordinates.

    Returns
    ------
    D: Device
        A Device containing a polygon(s) defined by the XOR difference result
        between A and B.
    """

    D = Device("xor_diff")
    A_polys = A.get_polygons(by_spec=True)
    B_polys = B.get_polygons(by_spec=True)
    A_layers = A_polys.keys()
    B_layers = B_polys.keys()
    all_layers = set()
    all_layers.update(A_layers)
    all_layers.update(B_layers)
    for layer in all_layers:
        if (layer in A_layers) and (layer in B_layers):
            p = gdspy.boolean(
                operand1=A_polys[layer],
                operand2=B_polys[layer],
                operation="xor",
                precision=precision,
                max_points=4000,
                layer=layer[0],
                datatype=layer[1],
            )
        elif layer in A_layers:
            p = A_polys[layer]
        elif layer in B_layers:
            p = B_polys[layer]
        if p is not None:
            D.add_polygon(p, layer=layer)
    return D


def union(D, by_layer=False, precision=1e-4, join_first=True, max_points=4000, layer=0):
    """Performs the union of all polygons within a Device.

    Parameters
    ----------
    D : Device(/Reference) or list of Device(/Reference)
        A Device containing polygons to perform a union on.
    by_Layer : bool
        If true, performs the union operation layer-wise so each layer can be
        individually combined.
    precision : float
        Desired precision for rounding vertex coordinates.
    join_first : bool
        Join all paths before offsetting to avoid unnecessary joins in
        adjacent polygon sides.
    max_points : int
        The maximum number of vertices within the resulting polygon.
    layer : int, array-like[2], or set
        Specific layer(s) to put polygon geometry on.

    Returns
    -------
    U : Device
        A Device containing the union of the polygons within the input Device.
    """
    U = Device("union")

    if by_layer:
        all_polygons = D.get_polygons(by_spec=True)
        for layer, polygons in all_polygons.items():
            unioned_polygons = _union_polygons(
                polygons, precision=precision, max_points=max_points
            )
            U.add_polygon(unioned_polygons, layer=layer)
    else:
        all_polygons = D.get_polygons(by_spec=False)
        unioned_polygons = _union_polygons(
            all_polygons, precision=precision, max_points=max_points
        )
        U.add_polygon(unioned_polygons, layer=layer)
    return U


def _union_polygons(polygons, precision=1e-4, max_points=4000):
    """Performs the union of all polygons within a PolygonSet or list of
    polygons.

    Parameters
    ----------
    polygons : PolygonSet or list of polygons
        A set containing the input polygons.
    precision : float
        Desired precision for rounding vertex coordinates.
    max_points : int
        The maximum number of vertices within the resulting polygon.

    Returns
    -------
    unioned : polygon
        The result of the union of all the polygons within the input
        PolygonSet.
    """
    polygons = _merge_floating_point_errors(polygons, tol=precision / 1000)
    unioned = gdspy.boolean(
        polygons, [], operation="or", precision=precision, max_points=max_points
    )
    return unioned


def _merge_floating_point_errors(polygons, tol=1e-10):
    """Fixes floating point errors in the input polygon(s) by merging values
    within the tolerance `tol`. See _merge_nearby_floating_points for
    specifics.

    Parameters
    ----------
    polygons : PolygonSet or list of polygons
        Set of polygons with floating point errors.
    tol : float
        Tolerance within which points will be merged.

    Returns
    -------
    polygons_fixed : PolygonSet
        Set of corrected polygons.
    """
    stacked_polygons = np.vstack(polygons)
    x = stacked_polygons[:, 0]
    y = stacked_polygons[:, 1]
    polygon_indices = np.cumsum([len(p) for p in polygons])

    xfixed = _merge_nearby_floating_points(x, tol=tol)
    yfixed = _merge_nearby_floating_points(y, tol=tol)
    stacked_polygons_fixed = np.vstack([xfixed, yfixed]).T
    polygons_fixed = np.vsplit(stacked_polygons_fixed, polygon_indices[:-1])
    return polygons_fixed


def _merge_nearby_floating_points(x, tol=1e-10):
    """Takes an array `x` and merges any values within the tolerance `tol`.

    Parameters
    ----------
    x : list of int or float
        Array of values with floating point errors.
    tol : float
        Tolerance within which points will be merged.

    Returns
    -------
    xsort : list of int or float
        Corrected and sorted array.

    Examples
    --------
    If given:
    >>> x = [-2, -1, 0, 1.0001, 1.0002, 1.0003, 4, 5, 5.003, 6, 7, 8]
    >>> _merge_nearby_floating_points(x, tol = 1e-3)
    Will return:
    >>> [-2, -1, 0, 1.0001, 1.0001, 1.0001, 4, 5, 5.003, 6, 7, 8].
    """
    xargsort = np.argsort(x)
    xargunsort = np.argsort(xargsort)
    xsort = x[xargsort]
    xsortthreshold = np.diff(xsort) < tol
    xsortthresholdind = np.argwhere(xsortthreshold)

    # Merge nearby floating point values
    for xi in xsortthresholdind:
        xsort[xi + 1] = xsort[xi]
    return xsort[xargunsort]


def _crop_region(polygons, left, bottom, right, top, precision):
    """Given a rectangular boundary defined by left/bottom/right/top, this
    takes a list of polygons and cuts them at the boundary, discarding parts
    of the polygons outside the rectangle.

    Parameters
    ----------
    polygons : PolygonSet or list of polygons
        Set or list of polygons to be cropped.
    left : int or float
        The x-coordinate of the lefthand boundary.
    bottom : int or float
        The y-coordinate of the bottom boundary.
    right : int or float
        The x-coordinate of the righthand boundary.
    top : int or float
        The y-coordinate of the top boundary.
    precision : float
        Desired precision for rounding vertex coordinates.

    Returns
    -------
    cropped_polygons : PolygonSet or list of polygons
        Set or list of polygons that are cropped according to the specified
        boundary.
    """
    cropped_polygons = []
    for p in polygons:
        clipped_polys = clipper._chop(p, [top, bottom], 1, 1 / precision)
        # polygon, [cuts], axis, scale
        for cp in clipped_polys[1]:
            result = clipper._chop(cp, [left, right], 0, 1 / precision)
            cropped_polygons += list(result[1])
    return cropped_polygons


def _crop_edge_polygons(all_polygons, bboxes, left, bottom, right, top, precision):
    """Parses out which polygons are along the edge of the rectangle and need
    to be cropped and which are deep inside the rectangle region and can be
    left alone, then crops only those polygons along the edge.

    Parameters
    ----------
    all_polygons : PolygonSet or list of polygons
        Set or list of polygons to be cropped.
    bboxes : list
        List of all polygon bboxes in all_polygons.
    left : int or float
        The x-coordinate of the lefthand boundary.
    bottom : int or float
        The y-coordinate of the bottom boundary.
    right : int or float
        The x-coordinate of the righthand boundary.
    top : int or float
        The y-coordinate of the top boundary.
    precision : float
        Desired precision for rounding vertex coordinates.

    Returns
    -------
    polygons_to_process : PolygonSet or list of polygons
        Set or list of polygons with crop applied to edge polygons.
    """
    polygons_in_rect_i = _find_bboxes_in_rect(bboxes, left, bottom, right, top)
    polygons_edge_i = _find_bboxes_on_rect_edge(bboxes, left, bottom, right, top)
    polygons_in_rect_no_edge_i = polygons_in_rect_i & (~polygons_edge_i)

    # Crop polygons along the edge and recombine them with polygons inside the
    # rectangle
    polygons_edge = all_polygons[polygons_edge_i]
    polygons_in_rect_no_edge = all_polygons[polygons_in_rect_no_edge_i].tolist()
    polygons_edge_cropped = _crop_region(
        polygons_edge, left, bottom, right, top, precision=precision
    )
    polygons_to_process = polygons_in_rect_no_edge + polygons_edge_cropped

    return polygons_to_process


def _find_bboxes_in_rect(bboxes, left, bottom, right, top):
    """Given a list of polygon bounding boxes and a rectangle defined by
    left/bottom/right/top, this function returns those polygons which overlap
    the rectangle.

    Parameters
    ----------
    bboxes : list
        List of all polygon bboxes.
    left : int or float
        The x-coordinate of the lefthand boundary.
    bottom : int or float
        The y-coordinate of the bottom boundary.
    right : int or float
        The x-coordinate of the righthand boundary.
    top : int or float
        The y-coordinate of the top boundary.

    Returns
    -------
    result : list
        List of all polygon bboxes that overlap with the defined rectangle.
    """
    result = (
        (bboxes[:, 0] <= right)
        & (bboxes[:, 2] >= left)
        & (bboxes[:, 1] <= top)
        & (bboxes[:, 3] >= bottom)
    )
    return result


# _find_bboxes_on_rect_edge
def _find_bboxes_on_rect_edge(bboxes, left, bottom, right, top):
    """Given a list of polygon bounding boxes and a rectangular boundary
    defined by left/bottom/right/top, this function returns those polygons
    which intersect the rectangular boundary.

    Parameters
    ----------
    bboxes : list
        List of all polygon bboxes.
    left : int or float
        The x-coordinate of the lefthand boundary.
    bottom : int or float
        The y-coordinate of the bottom boundary.
    right : int or float
        The x-coordinate of the righthand boundary.
    top : int or float
        The y-coordinate of the top boundary.

    Returns
    -------
    result : list
        List of all polygon bboxes that intersect the defined rectangular
        boundary.
    """
    bboxes_left = _find_bboxes_in_rect(bboxes, left, bottom, left, top)
    bboxes_right = _find_bboxes_in_rect(bboxes, right, bottom, right, top)
    bboxes_top = _find_bboxes_in_rect(bboxes, left, top, right, top)
    bboxes_bottom = _find_bboxes_in_rect(bboxes, left, bottom, right, bottom)
    result = bboxes_left | bboxes_right | bboxes_top | bboxes_bottom
    return result


def _offset_region(
    all_polygons,
    bboxes,
    left,
    bottom,
    right,
    top,
    distance=5,
    join_first=True,
    precision=1e-4,
    join="miter",
    tolerance=2,
):
    """Taking a region of e.g. size (x, y) which needs to be offset by
    distance d, this function crops out a region (x+2*d, y+2*d) large, offsets
    that region, then crops it back to size (x, y) to create a valid result.

    Parameters
    ----------
    all_polygons : PolygonSet or list of polygons
        Set or list of polygons to be cropped and offset.
    bboxes : list
        List of all polygon bboxes in all_polygons.
    left : int or float
        The x-coordinate of the lefthand boundary.
    bottom : int or float
        The y-coordinate of the bottom boundary.
    right : int or float
        The x-coordinate of the righthand boundary.
    top : int or float
        The y-coordinate of the top boundary.
    distance : int or float
        Distance to offset polygons. Positive values expand, negative shrink.
    join_first : bool
        Join all paths before offsetting to avoid unnecessary joins in
        adjacent polygon sides.
    precision : float
        Desired precision for rounding vertex coordinates.
    join : {'miter', 'bevel', 'round'}
        Type of join used to create the offset polygon.
    tolerance : int or float
        For miter joints, this number must be at least 2 and it represents the
        maximal distance in multiples of offset between new vertices and their
        original position before beveling to avoid spikes at acute joints. For
        round joints, it indicates the curvature resolution in number of
        points per full circle.

    Returns
    -------
    polygons_offset_cropped :
        The resulting input polygons that are cropped to be between the
        coordinates (left, bottom, right, top)

    """

    # Mark out a region slightly larger than the final desired region
    d = distance * 1.01

    polygons_to_offset = _crop_edge_polygons(
        all_polygons,
        bboxes,
        left - d,
        bottom - d,
        right + d,
        top + d,
        precision=precision,
    )

    # Offset the resulting cropped polygons and recrop to final desired size
    polygons_offset = clipper.offset(
        polygons_to_offset, distance, join, tolerance, 1 / precision, int(join_first)
    )
    polygons_offset_cropped = _crop_region(
        polygons_offset, left, bottom, right, top, precision=precision
    )

    return polygons_offset_cropped


def _polygons_to_bboxes(polygons):
    """Generates the bboxes of all input polygons.

    Parameters
    ----------
    polygons : PolygonSet or list of polygons
        Set or list of polygons to generate bboxes of.

    Returns
    -------
    bboxes : list
        List of all polygon bboxes in polygons.
    """
    #    Build bounding boxes
    bboxes = np.empty([len(polygons), 4])
    for n, p in enumerate(polygons):
        left, bottom = np.min(p, axis=0)
        right, top = np.max(p, axis=0)
        bboxes[n] = [left, bottom, right, top]
    return bboxes


def _offset_polygons_parallel(
    polygons,
    distance=5,
    num_divisions=[10, 10],
    join_first=True,
    precision=1e-4,
    join="miter",
    tolerance=2,
):
    """Performs the offset function on a list of subsections of the original
    geometry

    Parameters
    ----------
    polygons : PolygonSet or list of polygons

    distance : int or float
        Distance to offset polygons. Positive values expand, negative shrink.
    num_divisions : array-like[2] of int
        The number of divisions with which the geometry is divided into
        multiple rectangular regions. This allows for each region to be
        processed sequentially, which is more computationally efficient.
    join_first : bool
        Join all paths before offsetting to avoid unnecessary joins in
        adjacent polygon sides.
    precision : float
        Desired precision for rounding vertex coordinates.
    join : {'miter', 'bevel', 'round'}
        Type of join used to create the offset polygon.
    tolerance : int or float
        For miter joints, this number must be at least 2 and it represents the
        maximal distance in multiples of offset between new vertices and their
        original position before beveling to avoid spikes at acute joints. For
        round joints, it indicates the curvature resolution in number of
        points per full circle.

    Returns
    -------
    offset_polygons :

    """
    # Build bounding boxes
    polygons = np.asarray(polygons)
    bboxes = _polygons_to_bboxes(polygons)

    xmin, ymin = np.min(bboxes[:, 0:2], axis=0) - distance
    xmax, ymax = np.max(bboxes[:, 2:4], axis=0) + distance

    xsize = xmax - xmin
    ysize = ymax - ymin
    xdelta = xsize / num_divisions[0]
    ydelta = ysize / num_divisions[1]
    xcorners = xmin + np.arange(num_divisions[0]) * xdelta
    ycorners = ymin + np.arange(num_divisions[1]) * ydelta

    offset_polygons = []
    for n, xc in enumerate(xcorners):
        for m, yc in enumerate(ycorners):
            left = xc
            right = xc + xdelta
            bottom = yc
            top = yc + ydelta
            _offset_region_polygons = _offset_region(
                polygons,
                bboxes,
                left,
                bottom,
                right,
                top,
                distance=distance,
                join_first=join_first,
                precision=precision,
                join=join,
                tolerance=tolerance,
            )
            offset_polygons += _offset_region_polygons

    return offset_polygons


def _boolean_region(
    all_polygons_A,
    all_polygons_B,
    bboxes_A,
    bboxes_B,
    left,
    bottom,
    right,
    top,
    operation="and",
    precision=1e-4,
):
    """Taking a region of e.g. size (x, y) which needs to be booleaned,
    this function crops out a region (x, y) large from each set of polygons
    (A and B), booleans that cropped region and returns the result.

    Parameters
    ----------
    all_polygons_A : PolygonSet or list of polygons
        Set or list of polygons to be booleaned.
    all_polygons_B : PolygonSet or list of polygons
        Set or list of polygons to be booleaned.
    bboxes_A : list
        List of all polygon bboxes in all_polygons_A
    bboxes_B : list
        List of all polygon bboxes in all_polygons_B
    left : int or float
        The x-coordinate of the lefthand boundary.
    bottom : int or float
        The y-coordinate of the bottom boundary.
    right : int or float
        The x-coordinate of the righthand boundary.
    top : int or float
        The y-coordinate of the top boundary.
    operation : {'not', 'and', 'or', 'xor', 'A-B', 'B-A', 'A+B'}
        Boolean operation to perform.
    precision : float
        Desired precision for rounding vertex coordinates.

    Returns
    -------
    polygons_boolean : PolygonSet or list of polygons
        Set or list of polygons with boolean operation applied.
    """

    polygons_to_boolean_A = _crop_edge_polygons(
        all_polygons_A, bboxes_A, left, bottom, right, top, precision
    )
    polygons_to_boolean_B = _crop_edge_polygons(
        all_polygons_B, bboxes_B, left, bottom, right, top, precision
    )
    polygons_boolean = clipper.clip(
        polygons_to_boolean_A, polygons_to_boolean_B, operation, 1 / precision
    )
    return polygons_boolean


def _boolean_polygons_parallel(
    polygons_A, polygons_B, num_divisions=[10, 10], operation="and", precision=1e-4
):
    """Performs the boolean function on a list of subsections of the original
    geometry

    Parameters
    ----------
    polygons_A : PolygonSet or list of polygons
        Set or list of polygons to be booleaned.
    polygons_B : PolygonSet or list of polygons
        Set or list of polygons to be booleaned.
    num_divisions : array-like[2] of int
        The number of divisions with which the geometry is divided into
        multiple rectangular regions. This allows for each region to be
        processed sequentially, which is more computationally efficient.
    operation : {'not', 'and', 'or', 'xor', 'A-B', 'B-A', 'A+B'}
        Boolean operation to perform.
    precision : float
        Desired precision for rounding vertex coordinates.

    Returns
    -------
    boolean_polygons : list of polygons
        All the booleaned polygons from each of the subsections

    """
    # Build bounding boxes
    polygons_A = np.asarray(polygons_A)
    polygons_B = np.asarray(polygons_B)
    bboxes_A = _polygons_to_bboxes(polygons_A)
    bboxes_B = _polygons_to_bboxes(polygons_B)

    xmin, ymin = np.min(
        [np.min(bboxes_A[:, 0:2], axis=0), np.min(bboxes_B[:, 0:2], axis=0)], axis=0
    )
    xmax, ymax = np.max(
        [np.max(bboxes_A[:, 2:4], axis=0), np.max(bboxes_B[:, 2:4], axis=0)], axis=0
    )

    xsize = xmax - xmin
    ysize = ymax - ymin
    xdelta = xsize / num_divisions[0]
    ydelta = ysize / num_divisions[1]
    xcorners = xmin + np.arange(num_divisions[0]) * xdelta
    ycorners = ymin + np.arange(num_divisions[1]) * ydelta

    boolean_polygons = []
    for n, xc in enumerate(xcorners):
        for m, yc in enumerate(ycorners):
            left = xc
            right = xc + xdelta
            bottom = yc
            top = yc + ydelta
            _boolean_region_polygons = _boolean_region(
                polygons_A,
                polygons_B,
                bboxes_A,
                bboxes_B,
                left,
                bottom,
                right,
                top,
                operation=operation,
                precision=precision,
            )
            boolean_polygons += _boolean_region_polygons

    return boolean_polygons


# ==============================================================================
#
# Lithography test structures
#
# ==============================================================================


def litho_steps(line_widths=[1, 2, 4, 8, 16], line_spacing=10, height=100, layer=0):
    """Produces a positive + negative tone linewidth test, used for
    lithography resolution test patterning.

    Parameters
    ----------
    line_widths : array-like[N] of int or float
        Widths of the steps (positive side).
    line_spacing : int or float
        Space between each step (negative side).
    height : int or float
        Height of the steps.
    layer : int, array-like[2], or set
        Specific layer(s) to put polygon geometry on.

    Returns
    -------
    D : Device
        A Device containing the lithographic linewidth resolution test
        geometry.
    """
    D = Device("litho_steps")

    height = height / 2
    T1 = text(
        text="%s" % str(line_widths[-1]), size=height, justify="center", layer=layer
    )
    _ = D.add_ref(T1).rotate(90).movex(-height / 10)
    R1 = rectangle(size=(line_spacing, height), layer=layer)
    D.add_ref(R1).movey(-height)
    count = 0
    for i in reversed(line_widths):
        count += line_spacing + i
        R2 = rectangle(size=(i, height), layer=layer)
        D.add_ref(R1).movex(count).movey(-height)
        D.add_ref(R2).movex(count - i)

    return D


def litho_star(num_lines=20, line_width=2, diameter=200, layer=0):
    """Creates a circular-star shape from lines, used as a lithographic
    resolution test pattern.

    Parameters
    ----------
    num_lines : int
        Number of lines in the circular-star shape.
    line_width : int or float
        Thickness of star spike lines.
    diameter : int or float
        Diameter of the circular-star shape (total length of each star spike).
    layer : int, array-like[2], or set
        Specific layer(s) to put polygon geometry on.

    Returns
    -------
    D : Device
        A Device containing a line-based circular-star shape.
    """
    D = Device("litho_star")

    degree = 180 / num_lines
    R1 = rectangle(size=(line_width, diameter), layer=layer)
    for i in range(num_lines):
        r1 = D.add_ref(R1).rotate(degree * i)
        r1.center = (0, 0)

    return D


def litho_calipers(
    notch_size=[2, 5],
    notch_spacing=2,
    num_notches=11,
    offset_per_notch=0.1,
    row_spacing=0,
    layer1=1,
    layer2=2,
):
    """Creates a vernier caliper structure for lithography alignment
    tests. Vernier structure is made horizontally.

    Parameters
    ----------
    notch_size : array-like[2] of int or flaot
        x, y size of the notches.
    notch_spacing : int or float
        Spacing between notches on the control structure.
    num_notches : int
        Number of notches on one side of the structure (total number of
        notches is 2*num_notches + 1).
    offset_per_notch : int or float
        The amount of horizontal offset to apply to the notch spacing per
        notch on the non-control structure.
    row_spacing : int or float
        The amount of vertical space between the control and non-control
        structures.
    layer1 : int, array-like[2], or set
        Specific layer(s) to put the control geometry on.
    layer2 : int, array-like[2], or set
        Specific layer(s) to put the non-control geometry on.

    Returns
    -------
    Device
        A Device containing the caliper structures.
    """
    D = Device("litho_calipers")
    num_notches_total = num_notches * 2 + 1
    centre_notch = num_notches
    R1 = rectangle(size=(notch_size), layer=layer1)
    R2 = rectangle(size=(notch_size), layer=layer2)
    for i in range(num_notches_total):
        if i == centre_notch:
            (
                D.add_ref(R1)
                .movex(i * (notch_size[0] + notch_spacing))
                .movey(notch_size[1])
            )
            (
                D.add_ref(R2)
                .movex(
                    i * (notch_size[0] + notch_spacing)
                    + offset_per_notch * (centre_notch - i)
                )
                .movey(-2 * notch_size[1] - row_spacing)
            )
        D.add_ref(R1).movex(i * (notch_size[0] + notch_spacing))
        (
            D.add_ref(R2)
            .movex(
                i * (notch_size[0] + notch_spacing)
                + offset_per_notch * (centre_notch - i)
            )
            .movey(-notch_size[1] - row_spacing)
        )

    return D


def litho_ruler(
    height=2,
    width=0.5,
    spacing=1.2,
    scale=[3, 1, 1, 1, 1, 2, 1, 1, 1, 1],
    num_marks=21,
    layer=0,
):
    """Creates a ruler structure for lithographic measurement with marks of
    varying scales to allow for easy reading by eye.

    Parameters
    ----------
    height : float
        Height of the ruling marks.
    width : float
        Width of the ruling marks.
    spacing : float
        Center-to-center spacing of the ruling marks
    scale : array-like
        Height scale pattern of marks
    num_marks : int
        Total number of marks to generate
    num_marks : int
        Total number of marks to generate
    layer : int, array-like[2], or set
        Specific layer(s) to put the ruler geometry on.

    Returns
    -------
    Device
        A Device containing the ruler structure
    """

    D = Device("litho_ruler")
    for n in range(num_marks):
        h = height * scale[n % len(scale)]
        D << rectangle(size=(width, h), layer=layer)

    D.distribute(direction="x", spacing=spacing, separation=False, edge="x")
    D.align(alignment="ymin")
    D.flatten()
    return D


# ==============================================================================
#
# Utility functions
#
# ==============================================================================


def extract(D, layers=[0, 1]):
    """Extracts polygons from a given Device.

    Parameters
    ----------
    D : Device
        Device to extract polygons from.
    layers : array-like[2] or set
        Specific layer(s) to extract polygon geometry from.

    Returns
    -------
    Device
        A Device containing the extracted polygons.
    """
    D_extracted = Device("extract")
    if not isinstance(layers, (list, tuple)):
        raise ValueError(
            "[PHIDL] pg.extract() Argument `layers` needs to be "
            "passed a list or tuple"
        )
    poly_dict = D.get_polygons(by_spec=True)
    parsed_layer_list = [_parse_layer(layer) for layer in layers]
    for layer, polys in poly_dict.items():
        if _parse_layer(layer) in parsed_layer_list:
            D_extracted.add_polygon(polys, layer=layer)
    return D_extracted


def copy(D):
    """Copies a Device.

    Parameters
    ----------
    D : Device
        Device to be copied.

    Returns
    -------
    Device
        Copied Device.
    """
    D_copy = Device(name=D.name)
    D_copy.info = python_copy.deepcopy(D.info)
    for ref in D.references:
        new_ref = DeviceReference(
            device=ref.parent,
            origin=ref.origin,
            rotation=ref.rotation,
            magnification=ref.magnification,
            x_reflection=ref.x_reflection,
        )
        new_ref.owner = D_copy
        D_copy.add(new_ref)
        for alias_name, alias_ref in D.aliases.items():
            if alias_ref == ref:
                D_copy.aliases[alias_name] = new_ref

    for port in D.ports.values():
        D_copy.add_port(port=port)
    for poly in D.polygons:
        D_copy.add_polygon(poly)
    for label in D.labels:
        D_copy.add_label(
            text=label.text,
            position=label.position,
            layer=(label.layer, label.texttype),
        )
    return D_copy


def deepcopy(D):
    """Deep copies a Device.

    Parameters
    ----------
    D : Device
        Device to be deep copied.

    Returns
    -------
    Device
        Deep copied Device.
    """
    D_copy = python_copy.deepcopy(D)
    D_copy.uid = Device._next_uid
    Device._next_uid += 1
    D_copy.name = D.name
    # Make sure _bb_valid is set to false for these new objects so new
    # bounding boxes are created in the cache
    for D in D_copy.get_dependencies(True):
        D._bb_valid = False
    D_copy._bb_valid = False

    return D_copy


def copy_layer(D, layer=1, new_layer=2):
    """Copies a layer within a Device to another layer in the same Device.

    Parameters
    ----------
    D : Device
        Device containing layer to be copied.
    layer : int, array-like[2], or set
        Specific layer(s) to copy.
    new_layer : int, array-like[2], or set
        Specific layer(s) to put copied layer on.

    Returns
    -------
    Device
        A Device containing the original and copied layers.
    """
    D_copied_layer = extract(D, layers=[layer])
    D_copied_layer.flatten(single_layer=new_layer)
    return D_copied_layer


def import_gds(filename, cellname=None, flatten=False):
    """Imports a GDS file and returns a Device with all the corresponding
    geometry

    Parameters
    ----------
    filename : str
        Path or name of file to be imported
    cellname : str or None
        Name of the cell that will be returned as a Device.  If None,
        will automatically select the topmost cell
    flatten : bool
        Whether to flatten the imported geometry, removing all cell heirarchy

    Returns
    -------
    Device
        A PHIDL Device with all the geometry/labels/etc imported from the GDS file

    """
    gdsii_lib = gdspy.GdsLibrary()
    gdsii_lib.read_gds(filename)
    top_level_cells = gdsii_lib.top_level()
    if cellname is not None:
        if cellname not in gdsii_lib.cells:
            raise ValueError(
                "[PHIDL] import_gds() The requested cell "
                "(named %s) is not present in file %s" % (cellname, filename)
            )
        topcell = gdsii_lib.cells[cellname]
    elif cellname is None and len(top_level_cells) == 1:
        topcell = top_level_cells[0]
    elif cellname is None and len(top_level_cells) > 1:
        raise ValueError(
            "[PHIDL] import_gds() There are multiple top-level "
            "cells, you must specify `cellname` to select of "
            "one of them"
        )

    if not flatten:
        D_list = []
        c2dmap = {}
        for cell in gdsii_lib.cells.values():
            D = Device(name=cell.name)
            D.polygons = cell.polygons
            D.references = cell.references
            D.name = cell.name
            for label in cell.labels:
                rotation = label.rotation
                if rotation is None:
                    rotation = 0
                l = D.add_label(
                    text=label.text,
                    position=np.asfarray(label.position),
                    magnification=label.magnification,
                    rotation=rotation * 180 / np.pi,
                    layer=(label.layer, label.texttype),
                )
                l.anchor = label.anchor
            c2dmap.update({cell: D})
            D_list.append(D)

        for D in D_list:
            # First convert each reference so it points to the right Device
            converted_references = []
            for e in D.references:
                ref_device = c2dmap[e.ref_cell]
                if isinstance(e, gdspy.CellReference):
                    dr = DeviceReference(
                        device=ref_device,
                        origin=e.origin,
                        rotation=e.rotation,
                        magnification=e.magnification,
                        x_reflection=e.x_reflection,
                    )
                    dr.owner = D
                    converted_references.append(dr)
                elif isinstance(e, gdspy.CellArray):
                    dr = CellArray(
                        device=ref_device,
                        columns=e.columns,
                        rows=e.rows,
                        spacing=e.spacing,
                        origin=e.origin,
                        rotation=e.rotation,
                        magnification=e.magnification,
                        x_reflection=e.x_reflection,
                    )
                    dr.owner = D
                    converted_references.append(dr)
            D.references = converted_references
            # Next convert each Polygon
            temp_polygons = list(D.polygons)
            D.polygons = []
            for p in temp_polygons:
                D.add_polygon(p)

        topdevice = c2dmap[topcell]
        return topdevice

    elif flatten:
        D = Device("import_gds")
        polygons = topcell.get_polygons(by_spec=True)

        for layer_in_gds, polys in polygons.items():
            D.add_polygon(polys, layer=layer_in_gds)
        return D


def _translate_cell(c):
    D = Device(name=c.name)
    for e in c.elements:
        if isinstance(e, gdspy.PolygonSet):
            for n, points in enumerate(e.polygons):
                polygon_layer = _parse_layer((e.layers[n], e.datatypes[n]))
                D.add_polygon(points=points, layer=polygon_layer)
        elif isinstance(e, gdspy.CellReference):
            dr = DeviceReference(
                device=_translate_cell(e.ref_cell),
                origin=e.origin,
                rotation=e.rotation,
                magnification=None,
                x_reflection=e.x_reflection,
            )
            D.elements.append(dr)
    D.labels = c.labels
    return D


def preview_layerset(ls, size=100, spacing=100):
    """Generates a preview Device with representations of all the layers,
    used for previewing LayerSet color schemes in quickplot or saved .gds
    files.

    Parameters
    ----------
    ls : LayerSet
        Set of layers to preview color schemes.
    size : int or float
        Resizing factor for the preview Device.
    spacing : int or float
        The space between each layer representation.

    Returns
    -------
    D : Device
        A Device containing a representation of all the layers in the input
        LayerSet.
    """

    D = Device("layerset")
    scale = size / 100
    num_layers = len(ls._layers)
    matrix_size = int(np.ceil(np.sqrt(num_layers)))
    sorted_layers = sorted(
        ls._layers.values(), key=lambda x: (x.gds_layer, x.gds_datatype)
    )
    for n, layer in enumerate(sorted_layers):
        R = rectangle(size=(100 * scale, 100 * scale), layer=layer)
        T = text(
            text="{}\n{} / {}".format(layer.name, layer.gds_layer, layer.gds_datatype),
            size=20 * scale,
            justify="center",
            layer=layer,
        )

        T.move((50 * scale, -20 * scale))
        xloc = n % matrix_size
        yloc = int(n // matrix_size)
        D.add_ref(R).movex((100 + spacing) * xloc * scale).movey(
            -(100 + spacing) * yloc * scale
        )
        D.add_ref(T).movex((100 + spacing) * xloc * scale).movey(
            -(100 + spacing) * yloc * scale
        )
    return D


class device_lru_cache:
    """Least-recently-used (LRU) cache for Devices"""

    def __init__(self, fn):
        self.maxsize = 32
        self.fn = fn
        self.memo = OrderedDict()
        update_wrapper(self, fn)

    def __call__(self, *args, **kwargs):
        pickle_str = pickle.dumps(args, 1) + pickle.dumps(kwargs, 1)
        if pickle_str not in self.memo.keys():
            new_cache_item = self.fn(*args, **kwargs)
            if not isinstance(new_cache_item, Device):
                raise ValueError(
                    "[PHIDL] @device_lru_cache can only be "
                    "used on functions which return a Device"
                )
            if len(self.memo) > self.maxsize:
                self.memo.popitem(last=False)  # Remove oldest item from cache
            # Add a deepcopy of new item to cache so that if we change the
            # returned device, our stored cache item is not changed
            self.memo[pickle_str] = python_copy.deepcopy(new_cache_item)
            return new_cache_item
        else:  # if found in cache
            # Pop cache item out and put it back on the top of the cache
            cached_output = self.memo.pop(pickle_str)
            self.memo[pickle_str] = cached_output
            # Then return a copy of the cached Device
            return deepcopy(cached_output)


def _convert_port_to_geometry(port, layer=0):
    """Converts a Port to a label and a triangle Device that are then added
    to the parent.

    Parameters
    ----------
    port : Port
        Port to be converted.
    layer : int, array-like[2], or set
        Specific layer(s) to put label and geometry on.

    Notes
    -----
    The Port must start with a parent.
    """
    if port.parent is None:
        raise ValueError(
            "Port {}: Port needs a parent in which to draw".format(port.name)
        )
    if isinstance(port.parent, DeviceReference):
        device = port.parent.parent
    else:
        device = port.parent

    # A visual marker
    triangle_points = [[0, 0]] * 3
    triangle_points[0] = port.endpoints[0]
    triangle_points[1] = port.endpoints[1]
    triangle_points[2] = (
        port.midpoint + (port.normal - port.midpoint) * port.width / 10
    )[1]
    device.add_polygon(triangle_points, layer)

    # Label carrying actual information that will be recovered
    label_contents = (
        str(port.name),
        # port.midpoint,
        # rather than put this in the text, use the label
        # position
        # this can have rounding errors that are less than a
        # nanometer
        float(np.round(port.width, decimals=3)),
        float(port.orientation),
        # device, # this is definitely not serializable
        # port.info, # would like to include, but it might go
        # longer than 1024 characters
        # port.uid, # not including because it is part of the
        # build process, not the port state
    )
    label_text = json.dumps(label_contents)
    device.add_label(
        text=label_text,
        position=port.midpoint + _calculate_label_offset(port),
        magnification=0.04 * port.width,
        rotation=(90 + port.orientation) % 360,
        layer=layer,
    )


def _calculate_label_offset(port):
    """Used to put the label in a pretty position. It is added when drawing
    and substracted when extracting.

    Parameters
    ----------
    port : Port
        Port-converted label to move.

    Returns
    -------
    offset_position : array-like
        Coordinates of new port position.
    """
    offset_position = np.array(
        (-cos(pi / 180 * port.orientation), -sin(pi / 180 * port.orientation))
    )
    offset_position *= port.width * 0.05
    return offset_position


def _convert_geometry_to_port(label, layer=0):
    """Converts a label into a Port in the parent Device. The label contains
    name, width, orientation. Does not remove that label from the parent.
    Returns the new port.

    Parameters
    ----------
    label : Label
        Label to be converted into a Port.
    layer : int, array-like[2], or set
        Specific layer(s) to put Port on.

    Returns
    -------
    new_port : Port
        Port-converted label.
    """
    name, width, orientation = json.loads(label.text)
    new_port = Port(name=name, width=width, orientation=orientation)
    new_port.midpoint = label.position - _calculate_label_offset(new_port)
    return new_port


def ports_to_geometry(device, layer=0):
    """Converts Port objects over the whole Device hierarchy to geometry and
    labels.

    Parameters
    ----------
    device : Device
        Device containing Port objects to convert.
    layer : int, array-like[2], or set
        Specific layer(s) to put polygon geometry on (the special port record
        layer).

    Returns
    -------
    temp_device : Device
        A Device with all Ports converted to geometry/labels and removed.
    """
    temp_device = deepcopy(device)
    all_cells = list(temp_device.get_dependencies(recursive=True))
    all_cells.append(temp_device)
    for subcell in all_cells:
        for port in subcell.ports.values():
            _convert_port_to_geometry(port, layer=layer)
            subcell.remove(port)
    return temp_device


def geometry_to_ports(device, layer=0):
    """Converts geometry representing ports over the whole Device hierarchy
    into Port objects.

    Parameters
    ----------
    device : Device
        Device containing geometry representing ports to convert.
    layer : int, array-like[2], or set
        Specific layer(s) to put polygon geometry on (the special port record
        layer)

    Returns
    -------
    temp_device : Device
        A Device with all geometry representing ports converted to Ports and
        removed.

    Notes
    -----
    Does not mutate the device in the argument. Returns a new one lacking all
    port geometry (incl. labels)
    """
    temp_device = deepcopy(device)
    all_cells = list(temp_device.get_dependencies(recursive=True))
    all_cells.append(temp_device)
    for subcell in all_cells:  # Walk through cells
        for lab in subcell.labels:
            if lab.layer == layer:
                the_port = _convert_geometry_to_port(lab)
                subcell.add_port(name=the_port.name, port=the_port)
    temp_device.remove_layers(layers=[layer], include_labels=True)
    return temp_device


# ==============================================================================
#
# Connectors
#
# ==============================================================================


def connector(midpoint=(0, 0), width=1, orientation=0):
    """Creates a Device which has back-to-back ports.

    Parameters
    ----------
    midpoint : array-like
        Coordinates of Device midpoint.
    width : int or float
        Width of connector on non-port axis.
    orientation : int or float
        Orientation of the ports.

    Returns
    -------
    D : Device
        A Device containing a back-to-back port geometry.
    """
    D = Device(name="connector")
    D.add_port(
        name=1,
        midpoint=[midpoint[0], midpoint[1]],
        width=width,
        orientation=orientation,
    )
    D.add_port(
        name=2,
        midpoint=[midpoint[0], midpoint[1]],
        width=width,
        orientation=orientation - 180,
    )
    return D


# ==============================================================================
#
# Contact pads
#
# ==============================================================================


def compass(size=(4, 2), layer=0):
    """Creates a rectangular contact pad with centered ports on edges of the
    rectangle (north, south, east, and west).

    Parameters
    ----------
    size : array_like[2]
        Dimensions of the rectangular contact pad.
    layer : int, array-like[2], or set
        Specific layer(s) to put polygon geometry on.

    Returns
    -------
    D : Device
        A Device containing a rectangular contact pad with centered ports.
    """
    D = Device(name="compass")
    r = D.add_ref(rectangle(size, layer=layer))
    r.center = (0, 0)

    dx = size[0]
    dy = size[1]
    D.add_port(name="N", midpoint=[0, dy / 2], width=dx, orientation=90)
    D.add_port(name="S", midpoint=[0, -dy / 2], width=dx, orientation=-90)
    D.add_port(name="E", midpoint=[dx / 2, 0], width=dy, orientation=0)
    D.add_port(name="W", midpoint=[-dx / 2, 0], width=dy, orientation=180)

    return D


def compass_multi(size=(4, 2), ports={"N": 3, "S": 4}, layer=0):
    """Creates a rectangular contact pad with multiple ports along the edges
    rectangle (north, south, east, and west).

    Parameters
    ----------
    size : array_like
        Dimensions of the rectangular contact pad.
    ports : dict
        Number of ports on each edge of the rectangle.
    layer : int, array-like[2], or set
        Specific layer(s) to put polygon geometry on.

    Returns
    -------
    D : Device
        A Device containing a rectangular contact pad with multiple ports.
    """
    D = Device(name="compass_multi")
    r = D.add_ref(rectangle(size, layer=layer))
    r.center = (0, 0)

    dx = size[0] / 2
    dy = size[1] / 2

    if "N" in ports:
        num_ports = ports["N"]
        m = dx - dx / num_ports
        p_list = np.linspace(-m, m, num_ports)
        [
            D.add_port(
                name=("N%s" % (n + 1)),
                midpoint=[p, dy],
                width=dx / num_ports * 2,
                orientation=90,
            )
            for n, p in enumerate(p_list)
        ]
    if "S" in ports:
        num_ports = ports["S"]
        m = dx - dx / num_ports
        p_list = np.linspace(-m, m, num_ports)
        [
            D.add_port(
                name=("S%s" % (n + 1)),
                midpoint=[p, -dy],
                width=dx / num_ports * 2,
                orientation=-90,
            )
            for n, p in enumerate(p_list)
        ]
    if "E" in ports:
        num_ports = ports["E"]
        m = dy - dy / num_ports
        p_list = np.linspace(-m, m, num_ports)
        [
            D.add_port(
                name=("E%s" % (n + 1)),
                midpoint=[dx, p],
                width=dy / num_ports * 2,
                orientation=0,
            )
            for n, p in enumerate(p_list)
        ]
    if "W" in ports:
        num_ports = ports["W"]
        m = dy - dy / num_ports
        p_list = np.linspace(-m, m, num_ports)
        [
            D.add_port(
                name=("W%s" % (n + 1)),
                midpoint=[-dx, p],
                width=dy / num_ports * 2,
                orientation=180,
            )
            for n, p in enumerate(p_list)
        ]

    return D


# TODO: Fix the fillet here, right now only goes halfway down
def flagpole(size=(4, 2), stub_size=(2, 1), shape="p", taper_type="straight", layer=0):
    """Creates a flagpole geometry of one of four configurations, all
    involving a vertical central column and a outward-pointing flag.

    Parameters
    ----------
    size : array-like
        (width, height) of the flag.
    stub_size : array-like
        (width, height) of the pole stub.
    shape : {'p', 'q', 'b', 'd'}
        Configuration of the flagpole, where the curved portion of the
        letters represents the flag and the straight portion the pole.
    taper_type : {'straight', 'fillet', None}
        Type of taper between the bottom corner of the stub on the side of
        the flag and the corner of the flag closest to the stub.
    layer : int, array-like[2], or set
        Specific layer(s) to put polygon geometry on.

    Returns
    -------
    D : Device
        A Device containing a flagpole geometry.
    """
    f = np.array(size)
    p = np.array(stub_size)
    shape = shape.lower()

    assert shape in "pqbd", "[DEVICE]  flagpole() shape must be p, q, b, or d"
    assert taper_type in ["straight", "fillet", None], (
        '[DEVICE]  flagpole() taper_type must "straight" ' ' or "fillet" or None'
    )

    if shape == "p":
        orientation = -90
    elif shape == "q":
        f[0], p[0] = -size[0], -stub_size[0]
        orientation = -90
    elif shape == "b":
        f[1], p[1] = -size[1], -stub_size[1]
        orientation = 90
    elif shape == "d":
        f[1], p[1] = -size[1], -stub_size[1]
        f[0], p[0] = -size[0], -stub_size[0]
        orientation = 90
    xpts = [0, 0, f[0], f[0], p[0], p[0], 0]
    ypts = [0, f[1], f[1], 0, 0, -p[1], -p[1]]

    D = Device(name="flagpole")
    pad_poly = D.add_polygon([xpts, ypts], layer=layer)
    if taper_type == "fillet":
        taper_amount = min([abs(f[0] - p[0]), abs(p[1])])
        pad_poly.fillet([0, 0, 0, 0, taper_amount, 0, 0])
    elif taper_type == "straight":
        D.add_polygon([xpts[3:6], ypts[3:6]], layer=layer)

    D.add_port(
        name=1, midpoint=[p[0] / 2, -p[1]], width=abs(p[0]), orientation=orientation
    )
    D.add_port(
        name=2,
        midpoint=[f[0] / 2, f[1]],
        width=abs(f[0]),
        orientation=orientation - 180,
    )
    return D


def tee(size=(4, 2), stub_size=(2, 1), taper_type=None, layer=0):
    """Creates a T-shaped geometry.

    Parameters
    ----------
    size : array-like
        (width, height) of the horizontal top part of the T shape.
    stub_size : array-like
        (width, height) of the vertical stub part of the T shape.
    taper_type : {'straight', 'fillet', None}
        If specified, the type of taper between the bottom corners of the stub
        and the bottom corners of the T shape.
    layer : int, array-like[2], or set
        Specific layer(s) to put polygon geometry on.

    Returns
    -------
    D : Device
        A Device containing a T-shaped geometry.
    """
    f = np.array(size)
    p = np.array(stub_size)

    xpts = np.array([f[0], f[0], p[0], p[0], -p[0], -p[0], -f[0], -f[0]]) / 2
    ypts = [f[1], 0, 0, -p[1], -p[1], 0, 0, f[1]]

    D = Device(name="tee")
    pad_poly = D.add_polygon([xpts, ypts], layer=layer)
    if taper_type == "fillet":
        taper_amount = min([abs(f[0] - p[0]), abs(p[1])])
        pad_poly.fillet([0, 0, taper_amount, 0, 0, taper_amount, 0, 0])
    elif taper_type == "straight":
        D.add_polygon([xpts[1:4], ypts[1:4]], layer=layer)  # taper_poly1
        D.add_polygon([xpts[4:7], ypts[4:7]], layer=layer)  # taper_poly2

    D.add_port(name=1, midpoint=[f[0] / 2, f[1] / 2], width=f[1], orientation=0)
    D.add_port(name=2, midpoint=[-f[0] / 2, f[1] / 2], width=f[1], orientation=180)
    D.add_port(name=3, midpoint=[0, -p[1]], width=p[0], orientation=-90)
    return D


# ==============================================================================
# Example code
# ==============================================================================

# cp = compass(size = [4,2])
# quickplot(cp)


# cpm = compass_multi(size = [40,20], ports = {'N':3,'S':4, 'E':1, 'W':8}, layer = 0)
# quickplot(cpm)


# cpm = compass_multi(size = [40,20], ports = {'N':3,'S':4, 'E':1, 'W':8}, layer = 0)
# inset_polygon = offset(cpm, distance = -2, layer = 1)
# cpm.add_polygon(inset_polygon)
# quickplot(cpm)

# fp = flagpole(size = [4,2], stub_size = [2,1], shape = 'p', taper_type = 'straight', layer = 0)
# quickplot(fp)


# tp = tee(size = [4,2], stub_size = [2,1], taper_type = 'fillet', layer = 0)
# quickplot(tp)


# ==============================================================================
#
# Tapers
#
# ==============================================================================


def taper(length=10, width1=5, width2=None, port=None, layer=0):
    """Creates a tapered trapezoid/rectangle geometry.

    Parameters
    ----------
    length : int or float
        Length of the shape.
    width1 : int, float, or None
        Width of end 1 of the taper section (width is equal to the port width
        if Port is not None and width1 is None).
    width2 : int, float, or None
        Width of end 2 of the taper section (width is equal to the port width
        if Port is not None and width2 is None).
    port : Port or None
        Port with which to match the width of the taper ends.
    layer : int, array-like[2], or set
        Specific layer(s) to put polygon geometry on.

    Returns
    -------
    D: Device
        A Device containing a taper geometry.
    """
    if isinstance(port, Port) and width1 is None:
        width1 = port.width
    if width2 is None:
        width2 = width1
    xpts = [0, length, length, 0]
    ypts = [width1 / 2, width2 / 2, -width2 / 2, -width1 / 2]

    D = Device("taper")
    D.add_polygon([xpts, ypts], layer=layer)
    D.add_port(name=1, midpoint=[0, 0], width=width1, orientation=180)
    D.add_port(name=2, midpoint=[length, 0], width=width2, orientation=0)
    if isinstance(port, Port):
        D.rotate(angle=port.orientation, center=[0, 0])
        D.move(origin=[0, 0], destination=port.midpoint)
    return D


def ramp(length=10, width1=5, width2=8, layer=0):
    """Creates a ramp geometry.

    Parameters
    ----------
    length : int or float
        Length of the ramp section.
    width1 : int or float
        Width of the start of the ramp section.
    width2 : int, float, or None
        Width of the end of the ramp section (if width2 is None, width2
        becomes the same as width1).
    layer : int, array-like[2], or set
        Specific layer(s) to put polygon geometry on.

    Returns
    -------
    D : Device
        A Device containing a ramp geometry.
    """
    if width2 is None:
        width2 = width1
    xpts = [0, length, length, 0]
    ypts = [width1, width2, 0, 0]
    D = Device("ramp")
    D.add_polygon([xpts, ypts], layer=layer)
    D.add_port(name=1, midpoint=[0, width1 / 2], width=width1, orientation=180)
    D.add_port(name=2, midpoint=[length, width2 / 2], width=width2, orientation=0)
    return D


def _microstrip_Z(wire_width, dielectric_thickness, eps_r):
    """Calculates the impedance of a microstrip given the wire width and
    dielectric thickness and constant.

    Parameters
    ----------
    wire_width : int or float
        Width of the conducting strip.
    dielectric_thickness : int or float
        Thickness of the substrate.
    eps_r : int or float
        Dielectric constant of the substrate.

    Returns
    -------
    Z : float
        Impedance of the microstrip.
    eps_eff : float
        Effective dielectric constant of the microstrip.

    Notes
    -----
    Equations taken from [1]_.

    These equations can be further corrected for thick films (Hammerstad Eqs.
    6-9) and also for frequency since microstrips are dispersive (Hammerstad
    Eqs. 10-12)

    References
    ----------
    .. [1] Hammerstad, E., & Jensen, O. (1980). Accurate Models for Microstrip
       Computer-Aided Design.  http://doi.org/10.1109/MWSYM.1980.1124303
    """
    u = wire_width / dielectric_thickness
    eta = 376.73  # Vacuum impedance

    a = (
        1
        + log((u**4 + (u / 52) ** 2) / (u**4 + 0.432)) / 49
        + log(1 + (u / 18.1) ** 3) / 18.7
    )
    b = 0.564 * ((eps_r - 0.9) / (eps_r + 3)) ** 0.053
    F = 6 + (2 * pi - 6) * exp(-((30.666 / u) ** 0.7528))
    eps_eff = 0.5 * (eps_r + 1) + 0.5 * (eps_r - 1) * (1 + 10 / u) ** (-a * b)
    Z = eta / (2 * pi) * log(F / u + sqrt(1 + (2 / u) ** 2)) / sqrt(eps_eff)
    return Z, eps_eff


def _microstrip_LC_per_meter(wire_width, dielectric_thickness, eps_r):
    """Calculates the inductance and capacitance per meter of a microstrip
    given wire width and dielectric thickness and constant.

    Parameters
    ----------
    wire_width : int or float
        Width of the conducting strip.
    dielectric_thickness : int or float
        Thickness of the substrate.
    eps_r : int or float
        Dielectric constant of the substrate.

    Returns
    -------
    L_m : float
        Inductance per meter of the microstrip.
    C_m : float
        Capacitance per meter of the microstrip.

    Notes
    -----
    Equations taken from:
        Hammerstad, E., & Jensen, O. (1980). Accurate Models for Microstrip
        Computer-Aided Design.  http://doi.org/10.1109/MWSYM.1980.1124303

    These equations can be further corrected for thick films (Hammerstad Eqs
    6-9) and also for frequency since microstrips are dispersive (Hammerstad
    Eqs 10-12)
    """
    # Use the fact that v = 1/sqrt(L_m*C_m) = 1/sqrt(eps*mu) and
    # Z = sqrt(L_m/C_m)   [Where L_m is inductance per meter]
    Z, eps_eff = _microstrip_Z(wire_width, dielectric_thickness, eps_r)
    eps0 = 8.854e-12
    mu0 = 4 * pi * 1e-7

    eps = eps_eff * eps0
    mu = mu0
    L_m = sqrt(eps * mu) * Z
    C_m = sqrt(eps * mu) / Z
    return L_m, C_m


def _microstrip_Z_with_Lk(wire_width, dielectric_thickness, eps_r, Lk_per_sq):
    """Calculates the impedance of a microstrip given wire width, dielectric
    thickness and constant, and kinetic inductance per square.

    Parameters
    ----------
    wire_width : int or float
        Width of the conducting strip.
    dielectric_thickness : int or float
        Thickness of the substrate.
    eps_r : int or float
        Dielectric constant of the substrate.
    Lk_per_sq : int or float
        Kinetic inductance per square of the microstrip.

    Returns
    -------
    Z : float
        Impedance of the microstrip.

    Notes
    -----
    Equations taken from:
        Hammerstad, E., & Jensen, O. (1980). Accurate Models for Microstrip
        Computer-Aided Design.  http://doi.org/10.1109/MWSYM.1980.1124303

    These equations can be further corrected for thick films (Hammerstad Eqs
    6-9) and also for frequency since microstrips are dispersive (Hammerstad
    Eqs 10-12)
    """
    # Add a kinetic inductance and recalculate the impedance, be careful
    # to input Lk as a per-meter inductance
    L_m, C_m = _microstrip_LC_per_meter(wire_width, dielectric_thickness, eps_r)
    Lk_m = Lk_per_sq * (1.0 / wire_width)
    Z = sqrt((L_m + Lk_m) / C_m)
    return Z


def _microstrip_v_with_Lk(wire_width, dielectric_thickness, eps_r, Lk_per_sq):
    """Calculates the propagation velocity in a microstrip

    Parameters
    ----------
    wire_width : int or float
        Width of the conducting strip.
    dielectric_thickness : int or float
        Thickness of the substrate.
    eps_r : int or float
        Dielectric constant of the substrate.
    Lk_per_sq : int or float
        Kinetic inductance per square of the microstrip.

    Returns
    -------
    v : float
        Propagation velocity in the microstrip

    Notes
    -----
    Equations taken from:
        Hammerstad, E., & Jensen, O. (1980). Accurate Models for Microstrip
        Computer-Aided Design.  http://doi.org/10.1109/MWSYM.1980.1124303

    These equations can be further corrected for thick films (Hammerstad Eqs
    6-9) and also for frequency since microstrips are dispersive (Hammerstad
    Eqs 10-12)
    """
    L_m, C_m = _microstrip_LC_per_meter(wire_width, dielectric_thickness, eps_r)
    Lk_m = Lk_per_sq * (1.0 / wire_width)
    v = 1 / sqrt((L_m + Lk_m) * C_m)
    return v


def _find_microstrip_wire_width(Z_target, dielectric_thickness, eps_r, Lk_per_sq):
    """Calculates the wire width of a microstrip given a target impedance,
    dielectric thickness and constant, and kinetic inductance per square.

    Parameters
    ----------
    Z_target : int or float
        Target impedance of the microstrip.
    dielectric_thickness : int or float
        Thickness of the substrate.
    eps_r : int or float
        Dielectric constant of the substrate.
    Lk_per_sq : int or float
        Kinetic inductance per square of the microstrip.

    Returns
    -------
    w : float
        Wire width of the microstrip.

    Notes
    -----
    Equations taken from:
        Hammerstad, E., & Jensen, O. (1980). Accurate Models for Microstrip
        Computer-Aided Design.  http://doi.org/10.1109/MWSYM.1980.1124303

    These equations can be further corrected for thick films (Hammerstad Eqs
    6-9) and also for frequency since microstrips are dispersive (Hammerstad
    Eqs 10-12)
    """

    def error_fun(wire_width):
        Z_guessed = _microstrip_Z_with_Lk(
            wire_width, dielectric_thickness, eps_r, Lk_per_sq
        )
        return (Z_guessed - Z_target) ** 2  # The error

    x0 = dielectric_thickness
    try:
        from scipy.optimize import fmin
    except Exception:
        raise ImportError(
            " [PHIDL] To run the microstrip functions you "
            "need scipy, please install it with "
            "`pip install scipy`"
        )
    w = fmin(error_fun, x0, args=(), disp=False)
    return w[0]


def _G_integrand(xip, B):
    """Special function for microstrip calculations"""
    try:
        from scipy.special import iv as besseli
    except Exception:
        """[PHIDL] To run this function you need scipy, please install it with
        pip install scipy"""
    return besseli(0, B * sqrt(1 - xip**2))


def _G(xi, B):
    """Special function for microstrip calculations"""
    try:
        import scipy.integrate
    except Exception:
        raise ImportError(
            " [PHIDL] To run the microstrip functions you "
            "need scipy, please install it with "
            "`pip install scipy`"
        )
    return B / sinh(B) * scipy.integrate.quad(_G_integrand, 0, xi, args=(B))[0]


@device_lru_cache
def hecken_taper(
    length=200,
    B=4.0091,
    dielectric_thickness=0.25,
    eps_r=2,
    Lk_per_sq=250e-12,
    Z1=None,
    Z2=None,
    width1=None,
    width2=None,
    num_pts=100,
    layer=0,
):
    """Creates a Hecken-tapered microstrip.

    Parameters
    ----------
    length : int or float
        Length of the microstrip.
    B : int or float
        Controls the intensity of the taper.
    dielectric_thickness : int or float
        Thickness of the substrate.
    eps_r : int or float
        Dielectric constant of the substrate.
    Lk_per_sq : float
        Kinetic inductance per square of the microstrip.
    Z1 : int, float, or None
        Impedance of the left side region of the microstrip.
    Z2 : int, float, or None
        Impedance of the right side region of the microstrip.
    width1 : int, float, or None
        Width of the left side of the microstrip.
    width2 : int, float, or None
        Width of the right side of the microstrip.
    num_pts : int
        Number of points comprising the curve of the entire microstrip.
    layer : int, array-like[2], or set
        Specific layer(s) to put polygon geometry on.

    Returns
    -------
    D : Device
        A Device containing a Hecken-tapered microstrip.
    """
    if width1 is not None:
        Z1 = _microstrip_Z_with_Lk(
            width1 * 1e-6, dielectric_thickness * 1e-6, eps_r, Lk_per_sq
        )
    if width2 is not None:
        Z2 = _microstrip_Z_with_Lk(
            width2 * 1e-6, dielectric_thickness * 1e-6, eps_r, Lk_per_sq
        )
    # Normalized length of the wire [-1 to +1]
    xi_list = np.linspace(-1, 1, num_pts)
    Z = [np.exp(0.5 * log(Z1 * Z2) + 0.5 * log(Z2 / Z1) * _G(xi, B)) for xi in xi_list]
    widths = np.array(
        [
            _find_microstrip_wire_width(
                z, dielectric_thickness * 1e-6, eps_r, Lk_per_sq
            )
            * 1e6
            for z in Z
        ]
    )
    x = (xi_list / 2) * length

    # Compensate for varying speed of light in the microstrip by shortening
    # and lengthening sections according to the speed of light in that section
    v = np.array(
        [
            _microstrip_v_with_Lk(
                w * 1e-6, dielectric_thickness * 1e-6, eps_r, Lk_per_sq
            )
            for w in widths
        ]
    )
    dx = np.diff(x)
    dx_compensated = dx * v[:-1]
    x_compensated = np.cumsum(dx_compensated)
    x = np.hstack([0, x_compensated]) / max(x_compensated) * length

    # Create blank device and add taper polygon
    D = Device("hecken")
    xpts = np.concatenate([x, x[::-1]])
    ypts = np.concatenate([widths / 2, -widths[::-1] / 2])
    D.add_polygon((xpts, ypts), layer=layer)
    D.add_port(name=1, midpoint=(0, 0), width=widths[0], orientation=180)
    D.add_port(name=2, midpoint=(length, 0), width=widths[-1], orientation=0)

    # Add meta information about the taper
    D.info["num_squares"] = np.sum(np.diff(x) / widths[:-1])
    D.info["width1"] = widths[0]
    D.info["width2"] = widths[-1]
    D.info["Z1"] = Z[0]
    D.info["Z2"] = Z[-1]
    # Note there are two values for v/c (and f_cutoff) because the speed of
    # light is different at the beginning and end of the taper
    D.info["w"] = widths
    D.info["x"] = x
    D.info["Z"] = Z
    D.info["v/c"] = v / 3e8
    D.info["time_length"] = np.sum(
        np.diff(D.info["x"] * 1e-6) / (D.info["v/c"][:-1] * 3e8)
    )
    D.info["f_cutoff"] = 1 / (2 * D.info["time_length"])
    D.info["length"] = length

    return D


@device_lru_cache
def meander_taper(
    x_taper, w_taper, meander_length=1000, spacing_factor=3, min_spacing=0.5, layer=0
):
    """Takes in an array of x-positions and a array of widths (corresponding to
    each x-position) and creates a meander.  Typically used for creating
    meandered tapers

    Parameters
    ----------
    x_taper : array-like[N]
        The x-coordinates of the data points, must be increasing.
    w_taper : array-like[N]
        The y-coordinates of the data points, same length as ``x_taper``.
    meander_length : int or float
        Length of each section of the meander
    spacing_factor : int or float
        Multiplicative spacing factor between adjacent meanders
    min_spacing : int or float
        Minimum spacing between adjacent meanders

    layer : int, array-like[2], or set
        Specific layer(s) to put polygon geometry on.

    Returns
    -------
    D : Device

    """

    def taper_width(x):
        return np.interp(x, x_taper, w_taper)

    def taper_section(x_start, x_end, num_pts=30, layer=0):
        D = Device("tapersec")
        length = x_end - x_start
        x = np.linspace(0, length, num_pts)
        widths = np.linspace(taper_width(x_start), taper_width(x_end), num_pts)
        xpts = np.concatenate([x, x[::-1]])
        ypts = np.concatenate([widths / 2, -widths[::-1] / 2])
        D.add_polygon((xpts, ypts), layer=layer)
        D.add_port(name=1, midpoint=(0, 0), width=widths[0], orientation=180)
        D.add_port(name=2, midpoint=(length, 0), width=widths[-1], orientation=0)
        return D

    def arc_tapered(
        radius=10, width1=1, width2=2, theta=45, angle_resolution=2.5, layer=0
    ):
        D = Device("arctaper")
        path1 = gdspy.Path(width=width1, initial_point=(0, 0))
        path1.turn(
            radius=radius,
            angle=theta * pi / 180,
            number_of_points=int(abs(2 * theta / angle_resolution)),
            final_width=width2,
        )
        [D.add_polygon(p, layer=layer) for p in path1.polygons]
        D.add_port(name=1, midpoint=(0, 0), width=width1, orientation=180)
        D.add_port(
            name=2,
            midpoint=(path1.x, path1.y),
            width=width2,
            orientation=path1.direction * 180 / pi,
        )
        return D

    D = Device("meander-taper")
    xpos1 = min(x_taper)
    xpos2 = min(x_taper) + meander_length
    t = D.add_ref(taper_section(x_start=xpos1, x_end=xpos2, num_pts=50, layer=layer))
    D.add_port(t.ports[1])
    dir_toggle = -1
    while xpos2 < max(x_taper):
        arc_width1 = taper_width(xpos2)
        arc_radius = max(spacing_factor * arc_width1, min_spacing)
        arc_length = pi * arc_radius
        arc_width2 = taper_width(xpos2 + arc_length)
        A = arc_tapered(
            radius=arc_radius,
            width1=arc_width1,
            width2=arc_width2,
            theta=180 * dir_toggle,
            layer=layer,
        )
        a = D.add_ref(A)
        a.connect(port=1, destination=t.ports[2])
        dir_toggle = -dir_toggle
        xpos1 = xpos2 + arc_length
        xpos2 = xpos1 + meander_length
        t = D.add_ref(
            taper_section(x_start=xpos1, x_end=xpos2, num_pts=30, layer=layer)
        )
        t.connect(port=1, destination=a.ports[2])
    D.add_port(t.ports[2])

    return D


# ==============================================================================
# Example code
# ==============================================================================

# D = racetrack_gradual(width, R = 5, N=3)
# quickplot(D)

# D = hecken_taper(length = 200, B = 4.0091, dielectric_thickness = 0.25, eps_r = 2,
#                  Lk_per_sq = 250e-12, Z1 = 50, width2 = 0.3,
#                  num_pts = 100, layer = 0)
# quickplot(D)

# t = np.linspace(0,1)
# x,y = _racetrack_gradual_parametric(t, R = 5, N = 3)
# plt.plot(x,y)
# plt.axis('equal')


# ==============================================================================
#
# Text
#
# ==============================================================================


def text(text="abcd", size=10, justify="left", layer=0, font="DEPLOF"):
    """Creates geometries of text

    Parameters
    ----------
    text : str
        Text string to be written.
    size : int or float
        Size of the text
    justify : {'left', 'right', 'center'}
        Justification of the text.
    layer : int, array-like[2], or set
        Specific layer(s) to put polygon geometry on.
    font: str
        Font face to use. Default DEPLOF does not require additional libraries, otherwise
        freetype will be used to load fonts. Font can be given either by name (e.g. "Times New Roman"),
        or by file path. OTF or TTF fonts are supported.

    Returns
    -------
    t : Device
        A Device containing the text geometry.
    """
    t = Device("text")
    xoffset = 0
    yoffset = 0

    face = font
    if face == "DEPLOF":
        scaling = size / 1000

        for line in text.split("\n"):
            l = Device(name="textline")
            for c in line:
                ascii_val = ord(c)
                if c == " ":
                    xoffset += 500 * scaling
                elif (33 <= ascii_val <= 126) or (ascii_val == 181):
                    for poly in _glyph[ascii_val]:
                        xpts = np.array(poly)[:, 0] * scaling
                        ypts = np.array(poly)[:, 1] * scaling
                        l.add_polygon([xpts + xoffset, ypts + yoffset], layer=layer)
                    xoffset += (_width[ascii_val] + _indent[ascii_val]) * scaling
                else:
                    valid_chars = "!\"#$%&'()*+,-./0123456789:;<=>?@ABCDEFGHIJKLMNOPQRSTUVWXYZ[\\]^_`abcdefghijklmnopqrstuvwxyz{|}~µ"
                    warnings.warn(
                        '[PHIDL] text(): Warning, some characters ignored, no geometry for character "%s" with ascii value %s. '
                        "Valid characters: %s"
                        % (chr(ascii_val), ascii_val, valid_chars)
                    )
            t.add_ref(l)
            yoffset -= 1500 * scaling
            xoffset = 0
    else:
        from .font import _get_font_by_file, _get_font_by_name, _get_glyph

        # Load the font
        # If we've passed a valid file, try to load that, otherwise search system fonts
        font = None
        if (face.endswith(".otf") or face.endswith(".ttf")) and os.path.exists(face):
            font = _get_font_by_file(face)
        else:
            try:
                font = _get_font_by_name(face)
            except ValueError:
                pass
        if font is None:
            raise ValueError(
                (
                    '[PHIDL] Failed to find font: "%s". '
                    + "Try specifying the exact (full) path to the .ttf or .otf file. "
                    + "Otherwise, it might be resolved by rebuilding the matplotlib font cache"
                )
                % (face)
            )

        # Render each character
        for line in text.split("\n"):
            l = Device("textline")
            xoffset = 0
            for letter in line:
                letter_dev = Device("letter")
                letter_template, advance_x = _get_glyph(font, letter)
                for poly in letter_template.polygons:
                    letter_dev.add_polygon(poly.polygons, layer=layer)
                ref = l.add_ref(letter_dev)
                ref.move(destination=(xoffset, 0))
                ref.magnification = size
                xoffset += size * advance_x

            ref = t.add_ref(l)
            ref.move(destination=(0, yoffset))
            yoffset -= size

    justify = justify.lower()
    for l in t.references:
        if justify == "left":
            pass
        if justify == "right":
            l.xmax = 0
        if justify == "center":
            l.move(origin=l.center, destination=(0, 0), axis="x")

    t.flatten()
    return t


# ==============================================================================
# Example code
# ==============================================================================

# D = text('the quick brown\n fox jumped over\nthe lazy dog', justify = 'center', size = 800)
# quickplot(D)


# ==============================================================================
#
# Wafer and die
#
# ==============================================================================


def basic_die(
    size=(10000, 10000),
    street_width=100,
    street_length=1000,
    die_name="chip99",
    text_size=100,
    text_location="SW",
    layer=0,
    draw_bbox=True,
    bbox_layer=99,
):
    """Creates a basic chip/die template, with 4 right angle corners marking
    the boundary of the chip/die and a label with the name of the die.

    Parameters
    ----------
    size : array_like[2] of int or float
        x, y dimensions of the die.
    street_width : int or float
        Width of the corner marks for die-sawing.
    street_length : int or float
        Length of the corner marks for die-sawing.
    die_name : str
        Label text.
    text_size : int or float
        Label text size.
    text_location : {'NW', 'N', 'NE', 'SW', 'S', 'SE'}
        Label text compass location.
    layer : int
        Specific layer(s) to put polygon geometry on.
    draw_bbox : bool
        If true, drawns a bbox around the chip die geometry.
    bbox_layer : int
        Layer on which bbox is placed if ``draw_bbox`` is true.

    Returns
    -------
    D : Device
        A Device containing a basic die geometry.
    """
    D = Device(name="die")
    sx, sy = size[0] / 2, size[1] / 2
    xpts = np.array(
        [
            sx,
            sx,
            sx - street_width,
            sx - street_width,
            sx - street_length,
            sx - street_length,
        ]
    )
    ypts = np.array(
        [
            sy,
            sy - street_length,
            sy - street_length,
            sy - street_width,
            sy - street_width,
            sy,
        ]
    )
    D.add_polygon([xpts, ypts], layer=layer)
    D.add_polygon([-xpts, ypts], layer=layer)
    D.add_polygon([xpts, -ypts], layer=layer)
    D.add_polygon([-xpts, -ypts], layer=layer)

    if draw_bbox is True:
        D.add_polygon([[sx, sy], [sx, -sy], [-sx, -sy], [-sx, sy]], layer=bbox_layer)
    D.center = (0, 0)
    t = D.add_ref(text(text=die_name, size=text_size, layer=layer))

    d = street_width + 20
    if isinstance(text_location, str):
        text_location = text_location.upper()
        if text_location == "NW":
            t.xmin, t.ymax = [-sx + d, sy - d]
        elif text_location == "N":
            t.x, t.ymax = [0, sy - d]
        elif text_location == "NE":
            t.xmax, t.ymax = [sx - d, sy - d]
        if text_location == "SW":
            t.xmin, t.ymin = [-sx + d, -sy + d]
        elif text_location == "S":
            t.x, t.ymin = [0, -sy + d]
        elif text_location == "SE":
            t.xmax, t.ymin = [sx - d, -sy + d]
    else:
        t.x, t.y = text_location

    return D


# ==============================================================================
# Example code
# ==============================================================================

# D = basic_die(size = (10000, 10000), street_width = 100, street_length = 1000,
#               die_name = 'chip99', text_size = 300, text_location = 'SW',  layer = 0,
#               draw_bbox = True,  bbox_layer = 99)
# quickplot(D)


# ==============================================================================
#
# Waveguide curves
#
# ==============================================================================


def racetrack_gradual(width=0.3, R=5, N=3, layer=0):
    """Creates a gradual racetrack bent geometry.

    Parameters
    ----------
    width : int or float
        Width of the track.
    R : int or float
        Radius of the track at its most curved point.
    N : int or float
        Radius of the track at its least curved point.
    layer : int, array-like[2], or set
        Specific layer(s) to put polygon geometry on.

    Returns
    -------
    D : Device
        A Device containing a gradual racetrack bent geometry.
    """
    curve_fun = lambda t: _racetrack_gradual_parametric(t, R=5, N=3)
    route_path = gdspy.Path(width=width, initial_point=[0, 0])
    route_path.parametric(
        curve_fun,
        number_of_evaluations=99,
        max_points=4000,
        final_distance=None,
        layer=layer,
    )
    D = Device("racetrack")
    D.add(route_path)
    return D


def _racetrack_gradual_parametric(t, R, N):
    """Takes in a parametric value ``t`` on (0,1), returns the x,y coordinates
    of a racetrack bent according to
    20090810_EOS4_modulator_designs_excerptForJasonGradualBends.ppt

    Parameters
    ----------
    t : array-like[N]
        Parametric values for the racetrack.
    R : int or float
        Radius of the track at its most curved point.
    N : int or float
        Radius of the track at its least curved point.

    Returns
    -------
    x : array-like[N]
        x-coordinates of the racetrack curve.
    y : array-like[N]
        y-coordinates of the racetrack curve.
    """
    x0 = R / 2 ** (1 / N)
    Rmin = 2 ** (0.5 - 1 / N) / (N - 1) * R
    R0 = R - (x0 - Rmin / sqrt(2))
    t = np.array(t)
    x, y = np.zeros(t.shape), np.zeros(t.shape)

    # Doing the math
    x = cos(t * pi / 2) * R0  # t (0-1) while x (0 to R0)
    ii = (Rmin / sqrt(2) < x) & (x <= R0)
    jj = (0 < x) & (x <= Rmin / sqrt(2))
    y[ii] = (R**N - (x[ii] + (x0 - Rmin / sqrt(2))) ** N) ** (1 / N)
    y[jj] = (x0 - Rmin / sqrt(2)) + sqrt(Rmin**2 - x[jj] ** 2)
    return x, y


# ==============================================================================
# Example code
# ==============================================================================

# D = racetrack_gradual(width = 0.3, R = 5, N = 3)
# quickplot(D)


# t = np.linspace(0,1)
# x,y = _racetrack_gradual_parametric(t, R = 5, N = 3)
# plt.plot(x,y)
# plt.axis('equal')


# ==============================================================================
#
# Arange, packing and fill
#
# ==============================================================================


def grid(
    device_list,
    spacing=(5, 10),
    separation=True,
    shape=None,
    align_x="x",
    align_y="y",
    edge_x="x",
    edge_y="ymax",
):
    """Places the devices in the `device_list` (1D or 2D) on a grid.

    Parameters
    ----------
    device_list : array-like[N] of Device
        Devices to be placed onto a grid.
    spacing : int, float, or array-like[2] of int or float
        Spacing between adjacent elements on the grid, can be a tuple for
        different distances in width and height (x,y).
    separation : bool
        If True, guarantees elements are speparated with a fixed spacing
        between; if  False, elements are spaced evenly along a grid.
    shape : array-like[2]
        x, y shape of the grid (see np.reshape). If no shape is given and the
        list is 1D, the output is as if np.reshape were run with (1, -1).
    align_x : {'x', 'xmin', 'xmax'}
        Which edge to perform the x (column) alignment along
    align_y : {'y', 'ymin', 'ymax'}
        Which edge to perform the y (row) alignment along
    edge_x : {'x', 'xmin', 'xmax'}
        Which edge to perform the x (column) distribution along (unused if
        separation == True)
    edge_y : {'y', 'ymin', 'ymax'}
        Which edge to perform the y (row) distribution along (unused if
        separation == True)

    Returns
    -------
    device_matrix : Device
        A Device containing all the Devices in `device_list` in a grid.
    """

    # Change (y,x) shape to (x,y) shape
    shape = shape[::-1]
    device_array = np.asarray(device_list)
    # Check arguments
    if device_array.ndim not in (1, 2):
        raise ValueError("[PHIDL] grid() The device_list needs to be 1D or 2D.")
    if shape is not None and len(shape) != 2:
        raise ValueError(
            "[PHIDL] grid() shape argument must be None or"
            + " have a length of 2, for example shape=(4,6)"
        )

    # Check that shape is valid and reshape array if needed
    if (shape is None) and (device_array.ndim == 2):  # Already in desired shape
        shape = device_array.shape
    elif (shape is None) and (device_array.ndim == 1):
        shape = (device_array.size, -1)
    elif 0 < shape[0] * shape[1] < device_array.size:
        raise ValueError(
            "[PHIDL] grid() The shape is too small for all the items in device_list"
        )
    else:
        if np.min(shape) == -1:
            max_shape = np.max(shape)
            min_devices = int(np.ceil(device_array.size / max_shape) * max_shape)
            extra_devices = min_devices - device_array.size
        else:
            extra_devices = shape[0] * shape[1] - device_array.size
        if extra_devices != 0:
            device_array = np.append(
                device_array,
                [
                    None,
                ]
                * extra_devices,
            )
    device_array = np.reshape(device_array, shape)

    # Create a blank Device and reference all the Devices in it
    D = Device("grid")
    ref_array = np.empty(device_array.shape, dtype=np.object)
    dummy = Device()
    for idx, d in np.ndenumerate(device_array):
        if d is not None:
            ref_array[idx] = D << d
        else:
            ref_array[idx] = D << dummy  # Create dummy devices

    rows = [Group(ref_array[n, :]) for n in range(ref_array.shape[0])]
    cols = [Group(ref_array[:, n]) for n in range(ref_array.shape[1])]

    # Align rows and columns independently
    for n, r in enumerate(rows):
        r.align(alignment=align_y)
    for n, c in enumerate(cols):
        c.align(alignment=align_x)

    # Distribute rows and columns
    Group(cols).distribute(
        direction="x", spacing=spacing[0], separation=separation, edge=edge_x
    )
    Group(rows[::-1]).distribute(
        direction="y", spacing=spacing[1], separation=separation, edge=edge_y
    )

    # return device_matrix
    return D


def _parameter_combinations(parameters_dict):
    """Creates parameter combinations from a dict filled with list values, e.g.
    parameters_dict = {
        'width' : [0.1,0.2],
        'length' : [4,5,6],
        'height' : [22]
        }
    Will produce a list of dictionaries, each of which can be used as kwargs input:
        [{'height': 22, 'length': 4, 'width': 0.1},
         {'height': 22, 'length': 5, 'width': 0.1},
         {'height': 22, 'length': 6, 'width': 0.1},
         {'height': 22, 'length': 4, 'width': 0.2},
         {'height': 22, 'length': 5, 'width': 0.2},
         {'height': 22, 'length': 6, 'width': 0.2}]"""
    value_combinations = list(itertools.product(*parameters_dict.values()))
    keys = list(parameters_dict.keys())
    return [
        {keys[n]: values[n] for n in range(len(keys))} for values in value_combinations
    ]


def _gen_param_variations(
    function, param_variations, param_defaults={}, param_override={}, label_layer=255
):
    """Takes e.g.

    param_variations = {
            'channel_width' : [1,2,3]
            'gate_width' : [0.1,0.2,0.4],
            }
       or equivalently
    param_variations = dict(
            channel_width = [1,2,3],
            gate_width = [0.1,0.2,0.4],
            )
    """
    parameter_list = _parameter_combinations(param_variations)

    D_list = []
    for params in parameter_list:
        new_params = dict()
        new_params.update(params)
        new_params.update(param_override)
        D_new = make_device(function, config=param_defaults, **new_params)
        label_text = ""
        for name, value in params.items():
            label_text += ("{}={}".format(name, value)) + "\n"
        if label_layer is not None:
            D_new.add_label(text=label_text, position=D_new.center, layer=label_layer)

        D_list.append(D_new)
    return D_list


def gridsweep(
    function,
    param_x={"width": [1, 5, 6, 7]},
    param_y={"length": [1.1, 2, 70]},
    param_defaults={},
    param_override={},
    spacing=(50, 100),
    separation=True,
    align_x="x",
    align_y="y",
    edge_x="x",
    edge_y="ymin",
    label_layer=255,
):
    """Creates a parameter sweep of devices and places them on a grid with
    labels for each device. For instance, given a function defined like
    `myshape(width, height, offset, layer)` and the following parameters:
        param_x = {'width' :  [4, 5, 6]  },
        param_y = {'height' : [7, 9],
                   'layer' :  [1, 2, 3]  },
        param_defaults = {'scale' : 1}

    gridsweep() produce a grid of devices with the following layout/parameters:
        (w=4, h=7, s=1, l=1)    (w=5, h=7, s=1, l=1)    (w=6, h=7, s=1, l=1)
        (w=4, h=7, s=1, l=2)    (w=5, h=7, s=1, l=2)    (w=6, h=7, s=1, l=2)
        (w=4, h=7, s=1, l=3)    (w=5, h=7, s=1, l=3)    (w=6, h=7, s=1, l=3)
        (w=4, h=9, s=1, l=1)    (w=5, h=9, s=1, l=1)    (w=6, h=9, s=1, l=1)
        (w=4, h=9, s=1, l=2)    (w=5, h=9, s=1, l=2)    (w=6, h=9, s=1, l=2)
        (w=4, h=9, s=1, l=3)    (w=5, h=9, s=1, l=3)    (w=6, h=9, s=1, l=3)


    Parameters
    ----------
    function : function that produces a Device
        The function which will be used to create the individual devices in the
        grid.  Must only return a single Device (e.g. any of the functions in
        pg.geometry)
    param_x : dict
        A dictionary of one or more parameters to sweep in the x-direction
    param_y : dict
        A dictionary of one or more parameters to sweep in the y-direction
    param_defaults : dict
        Default parameters to pass to every device in the grid
    param_override : dict
        Parameters that will override `param_defaults`, equivalent to changing
        param_defaults (useful )
    spacing : int, float, or array-like[2] of int or float
        Spacing between adjacent elements on the grid, can be a tuple for
        different distances in width and height (x,y).
    separation : bool
        If True, guarantees elements are separated with a fixed spacing
        between; if False, elements are spaced evenly along a grid.
    shape : array-like[2]
        x, y shape of the grid (see np.reshape). If no shape is given and the
        list is 1D, the output is as if np.reshape were run with (1, -1).
    align_x : {'x', 'xmin', 'xmax'}
        Which edge to perform the x (column) alignment along
    align_y : {'y', 'ymin', 'ymax'}
        Which edge to perform the y (row) alignment along
    edge_x : {'x', 'xmin', 'xmax'}
        Which edge to perform the x (column) distribution along (unused if
        separation == True)
    edge_y : {'y', 'ymin', 'ymax'}
        Which edge to perform the y (row) distribution along (unused if
        separation == True)
    label_layer : None or layer
        If not None, will place a label that describes the parameters on the device

    Returns
    -------
    device_matrix : Device
        A Device containing all the Devices in `device_list` in a grid.
    """

    param_variations = OrderedDict()
    param_variations.update(param_y)
    param_variations.update(param_x)

    D_list = _gen_param_variations(
        function=function,
        param_variations=param_variations,
        param_defaults=param_defaults,
        param_override=param_override,
        label_layer=label_layer,
    )

    num_x_parameters = len(_parameter_combinations(param_x))
    num_y_parameters = len(_parameter_combinations(param_y))
    D = grid(
        D_list,
        spacing=spacing,
        separation=separation,
        shape=(num_x_parameters, num_y_parameters),
        align_x=align_x,
        align_y=align_y,
        edge_x=edge_x,
        edge_y=edge_y,
    )

    label_text = {}
    label_text.update(param_defaults)
    label_text.update(param_override)
    if label_layer is not None:
        D.add_label(text=str(label_text), position=(D.xmin, D.ymin), layer=label_layer)

    return D


def _pack_single_bin(
    rect_dict, aspect_ratio, max_size, sort_by_area, density, precision, verbose
):
    """Takes a `rect_dict` argument of the form {id:(w, h)} and tries to
    pack it into a bin as small as possible with aspect ratio `aspect_ratio`.
    Will iteratively grow the bin size until everything fits or the bin size
    reaches `max_size`. Returns a dictionary of the packed rectanglesn in the
    form {id:(x, y, w, h)}, and a dictionary of remaining unpacked rects.
    """
    try:
        import rectpack
    except Exception:
        raise ImportError(
            "[PHIDL] The packer() function requires the "
            'module "rectpack" to operate.  Please retry '
            "after installing rectpack:\n\n"
            "$ pip install rectpack"
        )

    # Compute total area and use it for an initial estimate of the bin size
    total_area = 0
    for r in rect_dict.values():
        total_area += r[0] * r[1]
    # Normalize
    aspect_ratio = np.asarray(aspect_ratio) / np.linalg.norm(aspect_ratio)

    # Setup variables
    box_size = np.asarray(aspect_ratio * np.sqrt(total_area), dtype=np.float64)
    box_size = np.clip(box_size, None, max_size)
    if sort_by_area:
        rp_sort = rectpack.SORT_AREA
    else:
        rp_sort = rectpack.SORT_NONE

    # Repeatedly run the rectangle-packing algorithm with increasingly larger
    # areas until everything fits or we've reached the maximum size
    while True:
        # Create the packer object
        rect_packer = rectpack.newPacker(
            mode=rectpack.PackingMode.Offline,
            pack_algo=rectpack.MaxRectsBlsf,
            sort_algo=rp_sort,
            bin_algo=rectpack.PackingBin.BBF,
            rotation=False,
        )

        # Add each rectangle to the packer, create a single bin, and pack
        for rid, r in rect_dict.items():
            rect_packer.add_rect(width=r[0], height=r[1], rid=rid)
        rect_packer.add_bin(width=box_size[0], height=box_size[1])
        rect_packer.pack()

        # Adjust the box size for next time
        box_size *= density  # Increase area to try to fit
        box_size = np.clip(box_size, None, max_size)
        if verbose:
            print(
                "Trying to pack in bin size "
                "(%0.2f, %0.2f)" % tuple(box_size * precision)
            )

        # Quit the loop if we've packed all the rectangles
        # or reached the max size
        if len(rect_packer.rect_list()) == len(rect_dict):
            if verbose:
                print("Success!")
            break
        elif all(box_size >= max_size):
            if verbose:
                print("Reached max_size, creating " "an additional bin")
            break

    # Separate packed from unpacked rectangles, make dicts of form
    # {id:(x,y,w,h)}
    packed_rect_dict = {r[-1]: r[:-1] for r in rect_packer[0].rect_list()}
    unpacked_rect_dict = {}
    for k, v in rect_dict.items():
        if k not in packed_rect_dict:
            unpacked_rect_dict[k] = v

    return (packed_rect_dict, unpacked_rect_dict)


def packer(
    D_list,
    spacing=10,
    aspect_ratio=(1, 1),
    max_size=(None, None),
    sort_by_area=True,
    density=1.1,
    precision=1e-2,
    verbose=False,
):
    """Packs geometries together into rectangular bins.

    Parameters
    ----------
    D_list : array-like of Devices
        Input Devices to be packed.
    spacing : int or float
        The minimum distance between adjacent shapes.
    aspect_ratio : array-like
        The (width, height) ratio of the rectangular bin.
    max_size : array-like
        Limits the size into which the shapes will be packed.
    sort_by_area : bool
        If true, pre-sorts the shapes by area.
    density : int or float
        Density of packing. Values closer to 1 pack tighter but require more
        computation.
    precision : float
        Desired precision for rounding vertex coordinates.
    verbose : bool
        Whether to display results of packing attempts


    Returns
    -------
    D_packed_list : Device or list of Devices
        A Device or list of Devices containing all the packed rectangular
        bins generated.

    Notes
    -----
    If a max-size is specified, the function will create as many bins as
    necessary to pack all the geometries and then return a list of the
    filled-bin Devices.
    """
    if density < 1.01:
        raise ValueError(
            "[PHIDL] packer() was given a `density` argument "
            "that is too small.  The density argument must be "
            ">= 1.01"
        )

    # Santize max_size variable
    max_size = [np.inf if v is None else v for v in max_size]
    max_size = np.asarray(max_size, dtype=np.float64)  # In case it's integers
    max_size = max_size / precision

    # Convert Devices to rectangles
    rect_dict = {}
    for n, D in enumerate(D_list):
        w, h = (D.size + spacing) / precision
        w, h = int(w), int(h)
        if (w > max_size[0]) or (h > max_size[1]):
            raise ValueError(
                "[PHIDL] packer() failed because one of "
                "the objects in `D_list` is has an x or "
                "y dimension larger than `max_size` and "
                "so cannot be packed"
            )
        rect_dict[n] = (w, h)

    packed_list = []
    while len(rect_dict) > 0:
        (packed_rect_dict, rect_dict) = _pack_single_bin(
            rect_dict,
            aspect_ratio=aspect_ratio,
            max_size=max_size,
            sort_by_area=sort_by_area,
            density=density,
            precision=precision,
            verbose=verbose,
        )
        packed_list.append(packed_rect_dict)

    D_packed_list = []
    for rect_dict in packed_list:
        D_packed = Device()
        for n, rect in rect_dict.items():
            x, y, w, h = rect
            xcenter = x + w / 2 + spacing / 2
            ycenter = y + h / 2 + spacing / 2
            d = D_packed.add_ref(D_list[n])
            d.center = (xcenter * precision, ycenter * precision)
        D_packed_list.append(D_packed)

    return D_packed_list


def _rasterize_polygons(polygons, bounds=[[-100, -100], [100, 100]], dx=1, dy=1):
    """Converts polygons to a black/white (1/0) matrix"""
    try:
        from skimage import draw
    except Exception:
        raise ImportError(
            "The fill function requires the module "
            '"scikit-image" to operate.  Please retry '
            "after installing scikit-image:\n\n"
            "$ pip install --upgrade scikit-image"
        )

    # Prepare polygon array by shifting all points into the first quadrant and
    # separating points into x and y lists
    xpts = []
    ypts = []
    for p in polygons:
        p_array = np.asarray(p)
        x = p_array[:, 0]
        y = p_array[:, 1]
        xpts.append((x - bounds[0][0]) / dx - 0.5)
        ypts.append((y - bounds[0][1]) / dy - 0.5)

    # Initialize the raster matrix we'll be writing to
    xsize = int(np.ceil(bounds[1][0] - bounds[0][0]) / dx)
    ysize = int(np.ceil(bounds[1][1] - bounds[0][1]) / dy)
    raster = np.zeros((ysize, xsize), dtype=np.bool)

    # TODO: Replace polygon_perimeter with the supercover version
    for n in range(len(xpts)):
        rr, cc = draw.polygon(ypts[n], xpts[n], shape=raster.shape)
        rrp, ccp = draw.polygon_perimeter(
            ypts[n], xpts[n], shape=raster.shape, clip=False
        )
        raster[rr, cc] = 1
        raster[rrp, ccp] = 1

    return raster


def _raster_index_to_coords(i, j, bounds=[[-100, -100], [100, 100]], dx=1, dy=1):
    """Converts (i,j) index of raster matrix to real coordinates"""
    x = (j + 0.5) * dx + bounds[0][0]
    y = (i + 0.5) * dy + bounds[0][1]
    return x, y


def _expand_raster(raster, distance=(4, 2)):
    """Expands all black (1) pixels in the raster"""
    try:
        from skimage import draw, morphology
    except Exception:
        raise ImportError(
            "The fill function requires the module "
            '"scikit-image" to operate.  Please retry '
            "after installing scikit-image:\n\n"
            "$ pip install --upgrade scikit-image"
        )
    if distance[0] <= 0.5 and distance[1] <= 0.5:
        return raster

    num_pixels = np.array(np.ceil(distance), dtype=int)
    neighborhood = np.zeros(
        (num_pixels[1] * 2 + 1, num_pixels[0] * 2 + 1), dtype=np.bool
    )
    rr, cc = draw.ellipse(
        num_pixels[1], num_pixels[0], distance[1] + 0.5, distance[0] + 0.5
    )
    neighborhood[rr, cc] = 1

    return morphology.binary_dilation(image=raster, selem=neighborhood)


def _fill_cell_rectangle(
    size=(20, 20),
    layers=(0, 1, 3),
    densities=(0.5, 0.25, 0.7),
    inverted=(False, False, False),
):
    """Creates a single Device on multiple layers to be used as fill

    Parameters
    ----------
    size : array-like of int or float
        x, y dimensions of the fill area for all layers.
    layers : int, array-like[2], or set
        Specific layer(s) to put fill cell rectangle geometry on.
    densities : array-like of int or float
        Fill densities for each layer specified in ``layers``. Must be the same
        size as ``layers``.
    inverted : array-like or bool
        If true, inverts the fill area for corresponding layer. Must be the
        same size as ``layers``.

    Returns
    -------
    D : Device
        A Device containing filled cell rectangles.
    """
    D = Device("fillcell")
    for layer, density, inv in zip(layers, densities, inverted):
        rectangle_size = np.array(size) * sqrt(density)
        # r = D.add_ref(rectangle(size = rectangle_size, layer = layer))
        R = rectangle(size=rectangle_size, layer=layer)
        R.center = (0, 0)
        if inv is True:
            A = rectangle(size=size)
            A.center = (0, 0)
            A = A.get_polygons()
            B = R.get_polygons()
            p = gdspy.boolean(A, B, operation="not")
            D.add_polygon(p, layer=layer)
        else:
            D.add_ref(R)
    return D


def _loop_over(var):
    """Checks if a variable is in the form of an iterable (list/tuple)
    and if not, returns it as a list.  Useful for allowing argument
    inputs to be either lists (e.g. [1, 3, 4]) or single-valued (e.g. 3).

    Parameters
    ----------
    var : int or float or list
        Variable to check for iterability.

    Returns
    -------
    var : list
        Variable converted to list if single-valued input.
    """

    if hasattr(var, "__iter__"):
        return var
    else:
        return [var]


def fill_rectangle(
    D,
    fill_size=(40, 10),
    avoid_layers="all",
    include_layers=None,
    margin=100,
    fill_layers=(0, 1, 3),
    fill_densities=(0.5, 0.25, 0.7),
    fill_inverted=None,
    bbox=None,
):
    """Creates a rectangular fill pattern and fills all empty areas
    in the input device D

    Parameters
    ----------
    D : Device
        Device to be filled
    fill_size : array-like[2]
        Rectangular size of the fill element
    avoid_layers : 'all' or list of layers
        Layers to be avoided (not filled) in D
    include_layers :
        Layers to be included (filled) in D, supercedes avoid_layers
    margin : int or float
        Margin spacing around avoided areas -- fill will not come within
        `margin` of the geometry in D
    fill_layers : list of layers
        Defines the fill pattern layers
    fill_densities : float between 0 and 1
        Defines the fill pattern density (1.0 == fully filled)
    fill_inverted : bool
        Inverts the fill pattern
    bbox : array-like[2][2]
        Limit the fill pattern to the area defined by this bounding box

    Returns
    -------
    F : Device

    """
    # Create the fill cell.
    # If fill_inverted is not specified, assume all False
    fill_layers = _loop_over(fill_layers)
    fill_densities = _loop_over(fill_densities)
    if fill_inverted is None:
        fill_inverted = [False] * len(fill_layers)
    fill_inverted = _loop_over(fill_inverted)
    if len(fill_layers) != len(fill_densities):
        raise ValueError(
            "[PHIDL] phidl.geometry.fill_rectangle() "
            "`fill_layers` and `fill_densities` parameters "
            "must be lists of the same length"
        )
    if len(fill_layers) != len(fill_inverted):
        raise ValueError(
            "[PHIDL] phidl.geometry.fill_rectangle() "
            "`fill_layers` and `fill_inverted` parameters must "
            "be lists of the same length"
        )

    fill_cell = _fill_cell_rectangle(
        size=fill_size,
        layers=fill_layers,
        densities=fill_densities,
        inverted=fill_inverted,
    )
    F = Device(name="fill_pattern")

    if avoid_layers == "all":
        exclude_polys = D.get_polygons(by_spec=False, depth=None)
    else:
        avoid_layers = [_parse_layer(l) for l in _loop_over(avoid_layers)]
        exclude_polys = D.get_polygons(by_spec=True, depth=None)
        exclude_polys = {
            key: exclude_polys[key] for key in exclude_polys if key in avoid_layers
        }
        exclude_polys = itertools.chain.from_iterable(exclude_polys.values())

    if include_layers is None:
        include_polys = []
    else:
        include_layers = [_parse_layer(l) for l in _loop_over(include_layers)]
        include_polys = D.get_polygons(by_spec=True, depth=None)
        include_polys = {
            key: include_polys[key] for key in include_polys if key in include_layers
        }
        include_polys = itertools.chain.from_iterable(include_polys.values())

    if bbox is None:
        bbox = D.bbox

    raster = _rasterize_polygons(
        polygons=exclude_polys, bounds=bbox, dx=fill_size[0], dy=fill_size[1]
    )
    raster = raster & ~_rasterize_polygons(
        polygons=include_polys, bounds=bbox, dx=fill_size[0], dy=fill_size[1]
    )
    raster = _expand_raster(raster, distance=margin / np.array(fill_size))

    for i in range(np.size(raster, 0)):
        sub_rasters = [list(g) for k, g in itertools.groupby(raster[i])]
        j = 0
        for s in sub_rasters:
            if s[0] == 0:
                x, y = _raster_index_to_coords(i, j, bbox, fill_size[0], fill_size[1])
                # F.add(gdspy.CellArray(ref_cell = fill_cell,
                #                       columns = len(s), rows = 1,
                #                       spacing = fill_size, ))
                a = F.add_array(fill_cell, columns=len(s), rows=1, spacing=fill_size)
                a.move((x, y))
            j += len(s)

    return F


# ==============================================================================
#
# Photonics
#
# ==============================================================================


def polygon_ports(xpts=[-1, -1, 0, 0], ypts=[0, 1, 1, 0], layer=0):
    """Creates a polygon with ports on all edges.

    Parameters
    ----------
    xpts : array-like
        x-coordinate values of the polygon vertices.
    ypts : array-like
        y-coordinate values of the polygon vertices.
    layer : int, array-like[2], or set
        Specific layer(s) to put polygon geometry on.

    Returns
    -------
    P : Device
        A Device containing a polygon with ports on all edges.
    """
    # returns a polygon with ports on all edges
    P = Device("polygon")
    P.add_polygon([xpts, ypts], layer=layer)
    n = len(xpts)
    xpts.append(xpts[0])
    ypts.append(ypts[0])
    # determine if clockwise or counterclockwise
    cc = 0
    for i in range(0, n):
        cc += (xpts[i + 1] - xpts[i]) * (ypts[i + 1] + ypts[i])

    for i in range(0, n):
        midpoint_n = [(xpts[i + 1] + xpts[i]) / 2, (ypts[i + 1] + ypts[i]) / 2]
        orientation_n = (
            np.arctan2(
                np.sign(cc) * (xpts[i + 1] - xpts[i]),
                np.sign(cc) * (ypts[i] - ypts[i + 1]),
            )
            * 180
            / pi
        )
        width_n = np.abs(
            sqrt((xpts[i + 1] - xpts[i]) ** 2 + (ypts[i + 1] - ypts[i]) ** 2)
        )
        P.add_port(
            name=str(i + 1),
            midpoint=midpoint_n,
            width=width_n,
            orientation=orientation_n,
        )

    return P


# ==============================================================================
# Example code
# ==============================================================================

# P = polygon(xpts=[-1,-3, 0, 0], ypts = [0, 1, 2, 0], layer = 3)
# quickplot(P)


@device_lru_cache
def grating(
    num_periods=20,
    period=0.75,
    fill_factor=0.5,
    width_grating=5,
    length_taper=10,
    width=0.4,
    partial_etch=False,
):
    """Simple grating structure for photonics

    Parameters
    ----------
    num_periods : int
        Number of gratings.
    period : int or float
        Distance between gratings.
    fill_factor : int or float
        Thickness of the gratings.
    width_grating : int or float
        Width of the gratings.
    length_taper : int or float
        Length of the taper section.
    width : int or float
        Width of the end of the taper section.
    partial_etch : bool
        If True, makes an untapered, partially-etched grating.

    Returns
    -------
    G : Device
        A Device containing a fiber grating geometry.
    """
    # returns a fiber grating
    G = Device("grating")

    # make the deep etched grating
    if partial_etch is False:
        # make the grating teeth
        for i in range(num_periods):
            cgrating = G.add_ref(
                compass(size=[period * fill_factor, width_grating], layer=0)
            )
            cgrating.x += i * period

        # make the taper
        tgrating = G.add_ref(
            taper(
                length=length_taper,
                width1=width_grating,
                width2=width,
                port=None,
                layer=0,
            )
        )
        tgrating.xmin = cgrating.xmax
        # define the port of the grating
        p = G.add_port(port=tgrating.ports[2], name=1)
    # make a partially etched grating
    if partial_etch is True:
        # hard coded overlap
        partetch_overhang = 5
        # make the etched areas (opposite to teeth)
        for i in range(num_periods):
            cgrating = G.add_ref(
                compass(
                    size=[
                        period * (1 - fill_factor),
                        width_grating + partetch_overhang * 2,
                    ],
                    layer=1,
                )
            )
            cgrating.x += i * period
        # define the port of the grating
        p = G.add_port(port=cgrating.ports["E"], name=1)
        p.midpoint = p.midpoint + np.array([(1 - fill_factor) * period, 0])

        # draw the deep etched square around the grating
        G.add_ref(  # deepbox
            compass(size=[num_periods * period, width_grating], layer=0)
        )
    return G


# ==============================================================================
# Example code
# ==============================================================================

# G = grating(num_periods = 20, period = 0.75, fill_factor = 0.5,
#             width_grating = 20, length_taper = 10, width = 0.4,
#             partial_etch = False)
# quickplot(G)


# ==============================================================================
#
# Test Structures
#
# ==============================================================================

# Via Route ----------------------------------------
def _via_iterable(
    via_spacing, wire_width, wiring1_layer, wiring2_layer, via_layer, via_width
):
    """Helper function for test_via

    Parameters
    ----------
    via_spacing : int or float
        Distance between vias.
    wire_width : int or float
        The width of the wires.
    wiring1_layer : int
        Specific layer to put the top wiring on.
    wiring2_layer : int
        Specific layer to put the bottom wiring on.
    via_layer : int
        Specific layer to put the vias on.
    via_width : int or float
        Diameter of the vias.

    Returns
    -------
    VI : Device

    """
    VI = Device("test_via_iter")
    wire1 = VI.add_ref(compass(size=(via_spacing, wire_width), layer=wiring1_layer))
    wire2 = VI.add_ref(compass(size=(via_spacing, wire_width), layer=wiring2_layer))
    via1 = VI.add_ref(compass(size=(via_width, via_width), layer=via_layer))
    via2 = VI.add_ref(compass(size=(via_width, via_width), layer=via_layer))
    wire1.connect(port="E", destination=wire2.ports["W"], overlap=wire_width)
    via1.connect(
        port="W", destination=wire1.ports["E"], overlap=(wire_width + via_width) / 2
    )
    via2.connect(
        port="W", destination=wire2.ports["E"], overlap=(wire_width + via_width) / 2
    )
    VI.add_port(name="W", port=wire1.ports["W"])
    VI.add_port(name="E", port=wire2.ports["E"])
    VI.add_port(
        name="S",
        midpoint=[(1 * wire_width) + wire_width / 2, -wire_width / 2],
        width=wire_width,
        orientation=-90,
    )
    VI.add_port(
        name="N",
        midpoint=[(1 * wire_width) + wire_width / 2, wire_width / 2],
        width=wire_width,
        orientation=90,
    )

    return VI


def test_via(
    num_vias=100,
    wire_width=10,
    via_width=15,
    via_spacing=40,
    pad_size=(300, 300),
    min_pad_spacing=0,
    pad_layer=0,
    wiring1_layer=1,
    wiring2_layer=2,
    via_layer=3,
):
    """Via chain test structure

    Parameters
    ----------
    num_vias : int
        The total number of requested vias (must be an even number).
    wire_width : int or float
        The width of the wires.
    via_width : int or float
        Diameter of the vias.
    via_spacing : int or float
        Distance between vias.
    pad_size : array-like[2]
        (width, height) of the pads.
    min_pad_spacing : int or float
        Defines the minimum distance between the two pads.
    pad_layer : int
        Specific layer to put the pads on.
    wiring1_layer : int
        Specific layer to put the top wiring on.
    wiring2_layer : int
        Specific layer to put the bottom wiring on.
    via_layer : int
        Specific layer to put the vias on.

    Returns
    -------
    VR : Device
        A Device containing the test via structures.

    Usage
    -----
    Call via_route_test_structure() by indicating the number of vias you want
    drawn. You can also change the other parameters however if you do not
    specifiy a value for a parameter it will just use the default value
    Ex::

        via_route_test_structure(num_vias=54)

    - or -::

        via_route_test_structure(num_vias=12, pad_size=(100,100),wire_width=8)

    ex: via_route(54, min_pad_spacing=300)
    """
    VR = Device("test_via")
    pad1 = VR.add_ref(rectangle(size=pad_size, layer=pad_layer))
    pad1_overlay = VR.add_ref(rectangle(size=pad_size, layer=wiring1_layer))
    pad2 = VR.add_ref(rectangle(size=pad_size, layer=pad_layer))
    pad2_overlay = VR.add_ref(rectangle(size=pad_size, layer=wiring1_layer))
    nub = VR.add_ref(compass(size=(3 * wire_width, wire_width), layer=pad_layer))
    nub_overlay = VR.add_ref(
        compass(size=(3 * wire_width, wire_width), layer=wiring1_layer)
    )
    head = VR.add_ref(compass(size=(wire_width, wire_width), layer=pad_layer))
    head_overlay = VR.add_ref(
        compass(size=(wire_width, wire_width), layer=wiring1_layer)
    )
    nub.ymax = pad1.ymax - 5
    nub.xmin = pad1.xmax
    nub_overlay.ymax = pad1.ymax - 5
    nub_overlay.xmin = pad1.xmax
    head.connect(port="W", destination=nub.ports["E"])
    head_overlay.connect(port="W", destination=nub_overlay.ports["E"])
    pad1_overlay.xmin = pad1.xmin
    pad1_overlay.ymin = pad1.ymin

    old_port = head.ports["S"]
    count = 0
    width_via_iter = 2 * via_spacing - 2 * wire_width

    pad2.xmin = pad1.xmax + min_pad_spacing
    up = False
    down = True
    edge = True
    current_width = 3 * wire_width + wire_width  # width of nub and 1 overlap
    obj_old = head
    obj = head
    via_iterable = _via_iterable(
        via_spacing, wire_width, wiring1_layer, wiring2_layer, via_layer, via_width
    )
    while (count + 2) <= num_vias:
        obj = VR.add_ref(via_iterable)
        obj.connect(port="W", destination=old_port, overlap=wire_width)
        old_port = obj.ports["E"]
        edge = False
        if obj.ymax > pad1.ymax:
            obj.connect(port="W", destination=obj_old.ports["S"], overlap=wire_width)
            old_port = obj.ports["S"]
            current_width += width_via_iter
            down = True
            up = False
            edge = True

        elif obj.ymin < pad1.ymin:
            obj.connect(port="W", destination=obj_old.ports["N"], overlap=wire_width)
            old_port = obj.ports["N"]
            current_width += width_via_iter
            up = True
            down = False
            edge = True
        count = count + 2
        obj_old = obj

    if (
        current_width < min_pad_spacing
        and (min_pad_spacing - current_width) > 3 * wire_width
    ):
        tail = VR.add_ref(
            compass(
                size=(min_pad_spacing - current_width + wire_width, wire_width),
                layer=wiring1_layer,
            )
        )
        tail_overlay = VR.add_ref(
            compass(
                size=(min_pad_spacing - current_width + wire_width, wire_width),
                layer=pad_layer,
            )
        )
    else:
        tail = VR.add_ref(
            compass(size=(3 * wire_width, wire_width), layer=wiring1_layer)
        )
        tail_overlay = VR.add_ref(
            compass(size=(3 * wire_width, wire_width), layer=wiring1_layer)
        )

    if up and not edge:
        tail.connect(port="W", destination=obj.ports["S"], overlap=wire_width)
        tail_overlay.connect(port="W", destination=obj.ports["S"], overlap=wire_width)
    elif down and not edge:
        tail.connect(port="W", destination=obj.ports["N"], overlap=wire_width)
        tail_overlay.connect(port="W", destination=obj.ports["N"], overlap=wire_width)
    else:
        tail.connect(port="W", destination=obj.ports["E"], overlap=wire_width)
        tail_overlay.connect(port="W", destination=obj.ports["E"], overlap=wire_width)

    pad2.xmin = tail.xmax
    pad2_overlay.xmin = pad2.xmin
    pad2_overlay.ymin = pad2.ymin

    return VR


def test_comb(
    pad_size=(200, 200),
    wire_width=1,
    wire_gap=3,
    comb_layer=0,
    overlap_zigzag_layer=1,
    comb_pad_layer=2,
    comb_gnd_layer=3,
    overlap_pad_layer=4,
):
    """Overlap comb test structure for checking whether two layers
    are electrically isolated

    Parameters
    ----------
    pad_size : array-like
        x and y dimensions of the comb pads.
    wire_width : int or float
        Width of the test comb teeth.
    wire_gap : int or float
        Size of the gap between comb teeth.
    comb_layer : int, array-like[2], or set
        Specific layer(s) to put comb geometry on.
    overlap_zigzag_layer : int, array-like[2], or set
        Specific layer(s) to put overlap zigzag geometry on.
    comb_pad_layer : int, array-like[2], or set
        Specific layer(s) to put comb pads on.
    comb_gnd_layer : int, array-like[2], or set
        Specific layer(s) to put the comb ground on.
    overlap_pad_layer : int, array-like[2], or set
        Specific layer(s) to put overlap pads on.

    Returns
    -------
    CI : Device
        A Device containing a test comb geometry.

    Notes
    -----
    Call comb_insulation_test_structure() with any of the parameters shown
    below which you'd like to change. You only need to supply the parameters
    which you intend on changing You can alternatively call it with no
    parameters and it will take all the default values shown below.

    Ex::
        comb_insulation_test_structure(pad_size=(175,175), wire_width=2, wire_gap=5)
    - or -::
        comb_insulation_test_structure()
    """
    CI = Device("test_comb")

    # if comb_pad_layer is None: comb_pad_layer = comb_layer
    # if comb_gnd_layer is None: comb_gnd_layer = comb_layer
    # if overlap_pad_layer is None: overlap_pad_layer = overlap_zigzag_layer
    wire_spacing = wire_width + wire_gap * 2

    # pad overlays
    overlay_padb = CI.add_ref(
        rectangle(
            size=(pad_size[0] * 9 / 10, pad_size[1] * 9 / 10), layer=overlap_pad_layer
        )
    )
    overlay_padl = CI.add_ref(
        rectangle(
            size=(pad_size[0] * 9 / 10, pad_size[1] * 9 / 10), layer=comb_pad_layer
        )
    )
    overlay_padt = CI.add_ref(
        rectangle(
            size=(pad_size[0] * 9 / 10, pad_size[1] * 9 / 10), layer=comb_pad_layer
        )
    )
    overlay_padr = CI.add_ref(
        rectangle(
            size=(pad_size[0] * 9 / 10, pad_size[1] * 9 / 10), layer=comb_gnd_layer
        )
    )
    overlay_padl.xmin = 0
    overlay_padl.ymin = 0
    overlay_padb.ymax = 0
    overlay_padb.xmin = overlay_padl.xmax + pad_size[1] / 5
    overlay_padr.ymin = overlay_padl.ymin
    overlay_padr.xmin = overlay_padb.xmax + pad_size[1] / 5
    overlay_padt.xmin = overlay_padl.xmax + pad_size[1] / 5
    overlay_padt.ymin = overlay_padl.ymax

    # pads
    padl = CI.add_ref(rectangle(size=pad_size, layer=comb_layer))
    padt = CI.add_ref(rectangle(size=pad_size, layer=comb_layer))
    padr = CI.add_ref(rectangle(size=pad_size, layer=comb_layer))
    padb = CI.add_ref(rectangle(size=pad_size, layer=overlap_zigzag_layer))
    padl_nub = CI.add_ref(
        rectangle(size=(pad_size[0] / 4, pad_size[1] / 2), layer=comb_layer)
    )
    padr_nub = CI.add_ref(
        rectangle(size=(pad_size[0] / 4, pad_size[1] / 2), layer=comb_layer)
    )
    padl.xmin = overlay_padl.xmin
    padl.center = [padl.center[0], overlay_padl.center[1]]
    padt.ymax = overlay_padt.ymax
    padt.center = [overlay_padt.center[0], padt.center[1]]
    padr.xmax = overlay_padr.xmax
    padr.center = [padr.center[0], overlay_padr.center[1]]
    padb.ymin = overlay_padb.ymin
    padb.center = [overlay_padb.center[0], padb.center[1]]
    padl_nub.xmin = padl.xmax
    padl_nub.center = [padl_nub.center[0], padl.center[1]]
    padr_nub.xmax = padr.xmin
    padr_nub.center = [padr_nub.center[0], padr.center[1]]

    # connected zig
    head = CI.add_ref(compass(size=(pad_size[0] / 12, wire_width), layer=comb_layer))
    head.xmin = padl_nub.xmax
    head.ymax = padl_nub.ymax
    connector = CI.add_ref(compass(size=(wire_width, wire_width), layer=comb_layer))
    connector.connect(port="W", destination=head.ports["E"])
    old_port = connector.ports["S"]
    top = True
    obj = connector
    while obj.xmax + pad_size[0] / 12 < padr_nub.xmin:
        # long zig zag rectangle
        obj = CI.add_ref(
            compass(
                size=(pad_size[1] / 2 - 2 * wire_width, wire_width), layer=comb_layer
            )
        )
        obj.connect(port="W", destination=old_port)
        old_port = obj.ports["E"]
        if top:
            # zig zag edge rectangle
            obj = CI.add_ref(compass(size=(wire_width, wire_width), layer=comb_layer))
            obj.connect(port="N", destination=old_port)
            top = False
        else:
            # zig zag edge rectangle
            obj = CI.add_ref(compass(size=(wire_width, wire_width), layer=comb_layer))
            obj.connect(port="S", destination=old_port)
            top = True
            # comb rectange
            comb = CI.add_ref(
                rectangle(
                    size=(
                        (padt.ymin - head.ymax)
                        + pad_size[1] / 2
                        - (wire_spacing + wire_width) / 2,
                        wire_width,
                    ),
                    layer=comb_layer,
                )
            )
            comb.rotate(90)
            comb.ymax = padt.ymin
            comb.xmax = obj.xmax - (wire_spacing + wire_width) / 2
        old_port = obj.ports["E"]
        obj = CI.add_ref(compass(size=(wire_spacing, wire_width), layer=comb_layer))
        obj.connect(port="W", destination=old_port)
        old_port = obj.ports["E"]
        obj = CI.add_ref(compass(size=(wire_width, wire_width), layer=comb_layer))
        obj.connect(port="W", destination=old_port)
        if top:
            old_port = obj.ports["S"]
        else:
            old_port = obj.ports["N"]
    old_port = obj.ports["E"]
    if padr_nub.xmin - obj.xmax > 0:
        tail = CI.add_ref(
            compass(size=(padr_nub.xmin - obj.xmax, wire_width), layer=comb_layer)
        )
    else:
        tail = CI.add_ref(compass(size=(wire_width, wire_width), layer=comb_layer))
    tail.connect(port="W", destination=old_port)

    # disconnected zig
    dhead = CI.add_ref(
        compass(
            size=(padr_nub.ymin - padb.ymax - wire_width, wire_width),
            layer=overlap_zigzag_layer,
        )
    )
    dhead.rotate(90)
    dhead.ymin = padb.ymax
    dhead.xmax = tail.xmin - (wire_spacing + wire_width) / 2
    connector = CI.add_ref(
        compass(size=(wire_width, wire_width), layer=overlap_zigzag_layer)
    )
    connector.connect(port="S", destination=dhead.ports["E"])
    old_port = connector.ports["N"]
    right = True
    obj = connector
    while obj.ymax + wire_spacing + wire_width < head.ymax:
        obj = CI.add_ref(
            compass(size=(wire_spacing, wire_width), layer=overlap_zigzag_layer)
        )
        obj.connect(port="W", destination=old_port)
        old_port = obj.ports["E"]
        if right:
            obj = CI.add_ref(
                compass(size=(wire_width, wire_width), layer=overlap_zigzag_layer)
            )
            obj.connect(port="W", destination=old_port)
            right = False
        else:
            obj = CI.add_ref(
                compass(size=(wire_width, wire_width), layer=overlap_zigzag_layer)
            )
            obj.connect(port="E", destination=old_port)
            right = True
        old_port = obj.ports["N"]
        obj = CI.add_ref(
            compass(
                size=(
                    dhead.xmin - (head.xmax + head.xmin + wire_width) / 2,
                    wire_width,
                ),
                layer=overlap_zigzag_layer,
            )
        )
        obj.connect(port="E", destination=old_port)
        old_port = obj.ports["W"]
        obj = CI.add_ref(
            compass(size=(wire_width, wire_width), layer=overlap_zigzag_layer)
        )
        obj.connect(port="S", destination=old_port)
        if right:
            old_port = obj.ports["W"]
        else:
            old_port = obj.ports["E"]

    return CI


def _test_ic_wire_step(thick_width=10, thin_width=1, wire_layer=2):
    """Helper function used to make the IC step wire structure."""
    WS4 = Device("test_ic_step")
    wire_stepa = WS4.add_ref(
        optimal_step(thick_width / 2, thin_width / 2, layer=wire_layer)
    )
    wire_stepb = WS4.add_ref(
        optimal_step(thin_width / 2, thick_width / 2, layer=wire_layer)
    )
    wire_stepc = WS4.add_ref(
        optimal_step(thick_width / 2, thin_width / 2, layer=wire_layer)
    )
    wire_stepd = WS4.add_ref(
        optimal_step(thin_width / 2, thick_width / 2, layer=wire_layer)
    )
    wire_stepb.rotate(180)
    wire_stepb.xmin = wire_stepa.xmin
    wire_stepc.rotate(180)
    wire_stepc.xmin = wire_stepa.xmax
    wire_stepd.xmin = wire_stepc.xmin
    return WS4


def test_ic(
    wire_widths=[0.25, 0.5, 1, 2, 4],
    wire_widths_wide=[0.75, 1.5, 3, 4, 6],
    pad_size=(200, 200),
    pad_gap=75,
    wire_layer=0,
    pad_layer=1,
    gnd_layer=1,
):
    """Critical current test structure for superconducting wires.

    Parameters
    ----------
    wire_widths : array-like[N]
        The widths of the thinnest parts of the test wires.
    wire_widths_wide : array-like[N]
        The widths of the thickest parts of the test wires.
    pad_size : array-like[2] of int or float
        (width, height) of the pads.
    pad_gap : int or float
        Distance between the pads and the ground plane.
    wire_layer : int
        Specific layer(s) to put the wires on.
    pad_layer : int
        Specific layer(s) to put the pads on.
    gnd_layer : int or None
        Specific layer(s) to put the ground plane on.

    Returns
    -------
    Device
        A Device containing the critical-current test structure.
    """
    ICS = Device("test_ic")

    # if gnd_layer is None: gnd_layer = pad_layer
    translation = 0
    padb = ICS.add_ref(
        rectangle(
            size=(np.size(wire_widths) * (pad_size[0] * 6 / 5), pad_size[1]),
            layer=wire_layer,
        )
    )

    padb_overlay = ICS.add_ref(
        rectangle(
            size=(
                (np.size(wire_widths) * (pad_size[0] * 6 / 5)) * 9 / 10,
                pad_size[1] * 9 / 10,
            ),
            layer=gnd_layer,
        )
    )
    padb_overlay.center = padb.center
    padb_overlay.ymin = padb.ymin
    for i, x in enumerate(wire_widths_wide):
        padt = ICS.add_ref(rectangle(pad_size, wire_layer))
        padt.xmin = padb.xmin + translation
        padt.ymin = padb.ymax + pad_gap
        padt_overlay = ICS.add_ref(
            rectangle(
                size=(pad_size[0] * 9 / 10, pad_size[1] * 9 / 10), layer=pad_layer
            )
        )
        padt_overlay.center = padt.center
        padt_overlay.ymax = padt.ymax
        difference = padt.ymin - padb.ymax
        wire_step = ICS.add_ref(
            _test_ic_wire_step(
                wire_widths_wide[i], wire_widths[i], wire_layer=wire_layer
            )
        )
        wire_step.rotate(90)
        wire_step.center = (padt.center[0], padb.ymax + difference / 2)
        translation = translation + pad_size[0] * 12 / 10
        conn_wire_top = ICS.add_ref(
            rectangle(
                size=(wire_widths_wide[i], padt.ymin - wire_step.ymax), layer=wire_layer
            )
        )
        conn_wire_bottom = ICS.add_ref(
            rectangle(
                size=(wire_widths_wide[i], wire_step.ymin - padb.ymax), layer=wire_layer
            )
        )
        conn_wire_top.ymax = padt.ymin
        conn_wire_top.xmin = wire_step.xmin
        conn_wire_bottom.ymin = padb.ymax
        conn_wire_bottom.xmin = wire_step.xmin

    return ICS


def test_res(
    pad_size=[50, 50], num_squares=1000, width=1, res_layer=0, pad_layer=1, gnd_layer=2
):
    """Creates an efficient resonator structure for a wafer layout.

    Parameters
    ----------
    pad_size : array-like[2] of int or float
        (width, height) of the two matched impedance pads in microns.
    num_squares : int or float
        Number of squares comprising the resonator wire.
    width : int or float
        The width of the squares in microns.
    res_layer : int
        Specific layer(s) to put the resonator structure on.
    pad_layer : int or None
        Specific layer(s) to put the pads on.
    gnd_layer :  int or None
        Specific layer(s) to put the ground plane on.

    Returns
    -------
    P : Device
        A Device containing an efficient resonator structure.
    """
    x = pad_size[0]
    z = pad_size[1]

    # Checking validity of input
    if x <= 0 or z <= 0:
        raise ValueError("Pad must have positive, real dimensions")
    elif width > z:
        raise ValueError("Width of cell cannot be greater than height of pad")
    elif num_squares <= 0:
        raise ValueError("Number of squares must be a positive real number")
    elif width <= 0:
        raise ValueError("Width of cell must be a positive real number")

    # Performing preliminary calculations
    num_rows = int(np.floor(z / (2 * width)))
    if num_rows % 2 == 0:
        num_rows -= 1
    num_columns = num_rows - 1
    squares_in_row = (num_squares - num_columns - 2) / num_rows

    # Compensating for weird edge cases
    if squares_in_row < 1:
        num_rows = int(round(num_rows / 2) - 2)
        squares_in_row = 1
    if width * 2 > z:
        num_rows = 1
        squares_in_row = num_squares - 2

    length_row = squares_in_row * width

    # Creating row/column corner combination structure
    T = Device()
    Row = rectangle(size=(length_row, width), layer=res_layer)
    Col = rectangle(size=(width, width), layer=res_layer)

    T.add_ref(Row)
    col = T.add_ref(Col)
    col.move([length_row - width, -width])

    # Creating entire waveguide net
    N = Device("net")
    n = 1
    for i in range(num_rows):
        if i != num_rows - 1:
            d = N.add_ref(T)
        else:
            d = N.add_ref(Row)
        if n % 2 == 0:
            d.mirror(p1=(d.x, d.ymax), p2=(d.x, d.ymin))
        d.movey(-(n - 1) * T.ysize)
        n += 1
    d = N.add_ref(Col).movex(-width)
    d = N.add_ref(Col).move([length_row, -(n - 2) * T.ysize])

    # Creating pads
    P = Device("test_res")
    Pad1 = rectangle(size=(x, z), layer=pad_layer)
    Pad2 = rectangle(size=(x + 5, z), layer=pad_layer)
    Gnd1 = offset(Pad1, distance=-5, layer=gnd_layer)
    Gnd2 = offset(Pad2, distance=-5, layer=gnd_layer)
    pad1 = P.add_ref(Pad1).movex(-x - width)
    pad2 = P.add_ref(Pad1).movex(length_row + width)
    P.add_ref(Gnd1).center = pad1.center  # gnd1
    gnd2 = P.add_ref(Gnd2)
    P.add_ref(N).y = pad1.y  # nets
    gnd2.center = pad2.center
    gnd2.movex(2.5)

    return P


# ==============================================================================
#
# Optimal current-crowding superconducting structures
#
# ==============================================================================


@device_lru_cache
def optimal_hairpin(width=0.2, pitch=0.6, length=10, turn_ratio=4, num_pts=50, layer=0):
    """Creates an optimally-rounded hairpin geometry, with a 180 degree turn
    on the right end of the polygon connected to two prongs extending towards
    ports on the left end.

    Parameters
    ----------
    width : int or float
        Width of the hairpin leads.
    pitch : int or float
        Distance between the two hairpin leads. Must be greater than width.
    length : int or float
        Length of the hairpin from the connectors to the opposite end of the
        curve.
    turn_ratio : int or float
        Specifies how much of the hairpin is dedicated to the 180 degree turn.
        A turn_ratio of 10 will result in 20% of the hairpin being comprised of the turn.
    num_pts : int
        Number of points constituting the 180 degree turn.
    layer : int, array-like[2], or set
        Specific layer(s) to put polygon geometry on.

    Returns
    -------
    D : Device
        A Device containing an optimally-rounded hairpin geometry.

    Notes
    -----
    Hairpin pitch must be greater than width.

    Optimal structure from https://doi.org/10.1103/PhysRevB.84.174510
    Clem, J., & Berggren, K. (2011). Geometry-dependent critical currents in
    superconducting nanocircuits. Physical Review B, 84(17), 1–27.
    """
    # ==========================================================================
    #  Create the basic geometry
    # ==========================================================================
    a = (pitch + width) / 2
    y = -(pitch - width) / 2
    x = -pitch
    dl = width / (num_pts * 2)
    n = 0

    # Get points of ideal curve from conformal mapping
    # TODO This is an inefficient way of finding points that you need
    xpts = [x]
    ypts = [y]
    while (y < 0) & (n < 1e6):
        s = x + 1j * y
        w = sqrt(1 - np.exp(pi * s / a))
        wx = np.real(w)
        wy = np.imag(w)
        wx = wx / sqrt(wx**2 + wy**2)
        wy = wy / sqrt(wx**2 + wy**2)
        x = x + wx * dl
        y = y + wy * dl
        xpts.append(x)
        ypts.append(y)
        n = n + 1
    ypts[-1] = 0  # Set last point be on the x=0 axis for sake of cleanliness
    ds_factor = int(len(xpts) / num_pts)  # Downsample the total number of points
    xpts = xpts[::-ds_factor]
    xpts = xpts[::-1]  # This looks confusing, but it's just flipping the arrays around
    ypts = ypts[::-ds_factor]
    ypts = ypts[::-1]  # so the last point is guaranteed to be included when downsampled

    # Add points for the rest of meander
    xpts.append(xpts[-1] + turn_ratio * width)
    ypts.append(0)
    xpts.append(xpts[-1])
    ypts.append(-a)
    xpts.append(xpts[0])
    ypts.append(-a)
    xpts.append(max(xpts) - length)
    ypts.append(-a)
    xpts.append(xpts[-1])
    ypts.append(-a + width)
    xpts.append(xpts[0])
    ypts.append(ypts[0])

    xpts = np.array(xpts)
    ypts = np.array(ypts)

    # ==========================================================================
    #  Create a blank device, add the geometry, and define the ports
    # ==========================================================================
    D = Device(name="hairpin")
    D.add_polygon([xpts, ypts], layer=layer)
    D.add_polygon([xpts, -ypts], layer=layer)

    xports = min(xpts)
    yports = -a + width / 2
    D.add_port(name=1, midpoint=[xports, -yports], width=width, orientation=180)
    D.add_port(name=2, midpoint=[xports, yports], width=width, orientation=180)

    return D


@device_lru_cache
def optimal_step(
    start_width=10,
    end_width=22,
    num_pts=50,
    width_tol=1e-3,
    anticrowding_factor=1.2,
    symmetric=False,
    layer=0,
):
    """Creates an optimally-rounded step geometry.

    Parameters
    ----------
    start_width : int or float
        Width of the connector on the left end of the step.
    end_width : int or float
        Width of the connector on the right end of the step.
    num_pts : int
        The number of points comprising the entire step geometry.
    width_tol : float
        Point at which to terminate the calculation of the optimal step
    anticrowding_factor : int or float
        Factor to reduce current crowding by elongating
        the structure and reducing the curvature
    symmetric : bool
        If True, adds a mirrored copy of the step across the x-axis to the
        geometry and adjusts the width of the ports.
    layer : int, array-like[2], or set
        Specific layer(s) to put polygon geometry on.

    Returns
    -------
    D : Device
        A Device containing an optimally-rounded step.

    Notes
    -----
    Optimal structure from https://doi.org/10.1103/PhysRevB.84.174510
    Clem, J., & Berggren, K. (2011). Geometry-dependent critical currents in
    superconducting nanocircuits. Physical Review B, 84(17), 1–27.
    """
    # ==========================================================================
    #  Create the basic geometry
    # ==========================================================================
    def step_points(eta, W, a):
        # Returns points from a unit semicircle in the w (= u + iv) plane to
        # the optimal curve in the zeta (= x + iy) plane which transitions
        # a wire from a width of 'W' to a width of 'a'
        # eta takes value 0 to pi

        W = np.complex(W)
        a = np.complex(a)

        gamma = (a * a + W * W) / (a * a - W * W)

        w = np.exp(1j * eta)

        zeta = (
            4
            * 1j
            / pi
            * (
                W * np.arctan(sqrt((w - gamma) / (gamma + 1)))
                + a * np.arctan(sqrt((gamma - 1) / (w - gamma)))
            )
        )

        x = np.real(zeta)
        y = np.imag(zeta)
        return x, y

    def invert_step_point(x_desired=-10, y_desired=None, W=1, a=2):
        # Finds the eta associated with the value x_desired along the
        # optimal curve
        def fh(eta):
            guessed_x, guessed_y = step_points(eta, W=W, a=a)
            if y_desired is None:
                return (guessed_x - x_desired) ** 2  # The error
            else:
                return (guessed_y - y_desired) ** 2

        try:
            from scipy.optimize import fminbound
        except Exception:
            raise ImportError(
                " [PHIDL] To run the optimal-curve geometry "
                "functions you need scipy, please install "
                "it with `pip install scipy`"
            )
        found_eta = fminbound(fh, x1=0, x2=pi, args=())
        return step_points(found_eta, W=W, a=a)

    if start_width > end_width:
        reverse = True
        start_width, end_width = end_width, start_width
    else:
        reverse = False

    D = Device(name="step")
    if start_width == end_width:  # Just return a square
        if symmetric:
            ypts = [
                -start_width / 2,
                start_width / 2,
                start_width / 2,
                -start_width / 2,
            ]
            xpts = [0, 0, start_width, start_width]
        if not symmetric:
            ypts = [0, start_width, start_width, 0]
            xpts = [0, 0, start_width, start_width]
        D.info["num_squares"] = 1
    else:
        xmin, ymin = invert_step_point(
            y_desired=start_width * (1 + width_tol), W=start_width, a=end_width
        )
        xmax, ymax = invert_step_point(
            y_desired=end_width * (1 - width_tol), W=start_width, a=end_width
        )

        xpts = np.linspace(xmin, xmax, num_pts).tolist()
        ypts = []
        for x in xpts:
            x, y = invert_step_point(x_desired=x, W=start_width, a=end_width)
            ypts.append(y)

        ypts[-1] = end_width
        ypts[0] = start_width
        y_num_sq = np.array(ypts)
        x_num_sq = np.array(xpts)

        if not symmetric:
            xpts.append(xpts[-1])
            ypts.append(0)
            xpts.append(xpts[0])
            ypts.append(0)
        else:
            xpts += [x for x in xpts[::-1]]
            ypts += [-y for y in ypts[::-1]]
            xpts = [x / 2 for x in xpts]
            ypts = [y / 2 for y in ypts]

        # anticrowding_factor stretches the wire out; a stretched wire is a
        # gentler transition, so there's less chance of current crowding if
        # the fabrication isn't perfect but as a result, the wire isn't as
        # short as it could be
        xpts = (np.array(xpts) * anticrowding_factor).tolist()

        if reverse is True:
            xpts = (-np.array(xpts)).tolist()
            start_width, end_width = end_width, start_width

        D.info["num_squares"] = np.sum(
            np.diff(x_num_sq) / ((y_num_sq[:-1] + y_num_sq[1:]) / 2)
        )

    # ==========================================================================
    #  Create a blank device, add the geometry, and define the ports
    # ==========================================================================
    D.add_polygon([xpts, ypts], layer=layer)

    if not symmetric:
        D.add_port(
            name=1,
            midpoint=[min(xpts), start_width / 2],
            width=start_width,
            orientation=180,
        )
        D.add_port(
            name=2, midpoint=[max(xpts), end_width / 2], width=end_width, orientation=0
        )
    if symmetric:
        D.add_port(name=1, midpoint=[min(xpts), 0], width=start_width, orientation=180)
        D.add_port(name=2, midpoint=[max(xpts), 0], width=end_width, orientation=0)

    return D


def optimal_90deg(width=100.0, num_pts=15, length_adjust=1, layer=0):
    """Creates an optimally-rounded 90 degree bend that is sharp on the outer
    corner.

    Parameters
    ----------
    width : int or float
        Width of the ports on either side of the bend.
    num_pts : int
        The number of points comprising the curved section of the bend.
    length_adjust : int or float
        Adjusts the length of the non-curved portion of the bend.
    layer : int, array-like[2], or set
        Specific layer(s) to put polygon geometry on.

    Returns
    -------
    D : Device
        A Device containing an optimally-rounded 90 degree bend.

    Notes
    -----
    Optimal structure from https://doi.org/10.1103/PhysRevB.84.174510
    Clem, J., & Berggren, K. (2011). Geometry-dependent critical currents in
    superconducting nanocircuits. Physical Review B, 84(17), 1–27.
    """
    D = Device("90deg")

    # Get points of ideal curve
    a = 2 * width
    v = np.logspace(-length_adjust, length_adjust, num_pts)
    xi = (
        a / 2.0 * ((1 + 2 / pi * np.arcsinh(1 / v)) + 1j * (1 + 2 / pi * np.arcsinh(v)))
    )
    xpts = list(np.real(xi))
    ypts = list(np.imag(xi))

    # Add points for the rest of curve
    d = 2 * xpts[0]  # Farthest point out * 2, rounded to nearest 100
    xpts.append(width)
    ypts.append(d)
    xpts.append(0)
    ypts.append(d)
    xpts.append(0)
    ypts.append(0)
    xpts.append(d)
    ypts.append(0)
    xpts.append(d)
    ypts.append(width)
    xpts.append(xpts[0])
    ypts.append(ypts[0])

    D.add_polygon([xpts, ypts], layer=layer)

    D.add_port(name=1, midpoint=[a / 4, d], width=a / 2, orientation=90)
    D.add_port(name=2, midpoint=[d, a / 4], width=a / 2, orientation=0)
    return D


# ==============================================================================
# Example code
# ==============================================================================

# hairpin = optimal_hairpin(width = 1, pitch = 3, length = 30, num_pts = 20)
# quickplot(hairpin)


# step = optimal_step(start_width = 5, end_width = 1, num_pts = 80, width_tol = 1e-3)
# quickplot(step)


# turn = optimal_90deg(width = 90, length_adjust = 1)
# quickplot(turn)


# ==============================================================================
#
# Superconducting devices
#
# ==============================================================================


@device_lru_cache
def snspd(
    wire_width=0.2,
    wire_pitch=0.6,
    size=(10, 8),
    num_squares=None,
    turn_ratio=4,
    terminals_same_side=False,
    layer=0,
):
    """Creates an optimally-rounded SNSPD.

    Parameters
    ----------
    width : int or float
        Width of the wire.
    pitch : int or float
        Distance between two adjacent wires. Must be greater than `width`.
    size : None or array-like[2] of int or float
        (width, height) of the rectangle formed by the outer boundary of the
        SNSPD. Must be none if `num_squares` is specified.
    num_squares : int or None
        Total number of squares inside the SNSPD length. Must be none if
        `size` is specified.
    turn_ratio : int or float
        Specifies how much of the SNSPD width is dedicated to the 180 degree
        turn. A `turn_ratio` of 10 will result in 20% of the width being
        comprised of the turn.
    terminals_same_side : bool
        If True, both ports will be located on the same side of the SNSPD.
    layer : int, array-like[2], or set
        Specific layer(s) to put polygon geometry on.

    Returns
    -------
    D : Device
        A Device containing an optimally-rounded SNSPD.
    """
    # Convenience tests to auto-shape the size based
    # on the number of squares
    if num_squares is not None and (
        (size is None) or ((size[0] is None) and (size[1]) is None)
    ):
        xy = np.sqrt(num_squares * wire_pitch * wire_width)
        size = [xy, xy]
        num_squares = None
    if [size[0], size[1], num_squares].count(None) != 1:
        raise ValueError(
            "[PHIDL] snspd() requires that exactly ONE value of "
            "the arguments ``num_squares`` and ``size`` be None "
            "to prevent overconstraining, for example:\n"
            ">>> snspd(size = (3, None), num_squares = 2000)"
        )
    if size[0] is None:
        ysize = size[1]
        xsize = num_squares * wire_pitch * wire_width / ysize
    elif size[1] is None:
        xsize = size[0]
        ysize = num_squares * wire_pitch * wire_width / xsize
    else:
        xsize = size[0]
        ysize = size[1]

    num_meanders = int(np.ceil(ysize / wire_pitch))

    D = Device(name="snspd")
    hairpin = optimal_hairpin(
        width=wire_width,
        pitch=wire_pitch,
        turn_ratio=turn_ratio,
        length=xsize / 2,
        num_pts=20,
        layer=layer,
    )

    if (terminals_same_side is False) and ((num_meanders % 2) == 0):
        num_meanders += 1
    elif (terminals_same_side is True) and ((num_meanders % 2) == 1):
        num_meanders += 1

    start_nw = D.add_ref(compass(size=[xsize / 2, wire_width], layer=layer))

    hp_prev = D.add_ref(hairpin)
    hp_prev.connect(1, start_nw.ports["E"])
    alternate = True
    for n in range(2, num_meanders):
        hp = D.add_ref(hairpin)
        if alternate:
            hp.connect(2, hp_prev.ports[2])
            last_port = hp.ports[1]
        else:
            hp.connect(1, hp_prev.ports[1])
            last_port = hp.ports[2]
        hp_prev = hp
        alternate = not alternate

    finish_se = D.add_ref(compass(size=[xsize / 2, wire_width], layer=layer))
    finish_se.connect("E", last_port)

    D.add_port(port=start_nw.ports["W"], name=1)
    D.add_port(port=finish_se.ports["W"], name=2)

    D.info["num_squares"] = num_meanders * (xsize / wire_width)
    D.info["area"] = xsize * ysize
    D.info["size"] = (xsize, ysize)

    return D


def snspd_expanded(
    wire_width=0.2,
    wire_pitch=0.6,
    size=(10, 8),
    num_squares=None,
    connector_width=1,
    connector_symmetric=False,
    turn_ratio=4,
    terminals_same_side=False,
    layer=0,
):
    """Creates an optimally-rounded SNSPD with wires coming out of it that
    expand.

    Parameters
    ----------
    width : int or float
        Width of the wire.
    pitch : int or float
        Distance between two adjacent wires. Must be greater than `width`.
    size : None or array-like[2] of int or float
        (width, height) of the rectangle formed by the outer boundary of the
        SNSPD. Must be none if `num_squares` is specified.
    num_squares : int or None
        Total number of squares inside the SNSPD length. Must be none if
        `size` is specified.
    connector_width : int or float
        Width of the connectors.
    connector_symmetric : bool
        If True, mirrors the connectors across their flat edge and adds them
        to the connector geometry.
    turn_ratio : int or float
        Specifies how much of the SNSPD width is dedicated to the 180 degree
        turn. A `turn_ratio` of 10 will result in 20% of the width being
        comprised of the turn.
    terminals_same_side : bool
        If True, both ports will be located on the same side of the SNSPD.
    layer : int, array-like[2], or set
        Specific layer(s) to put polygon geometry on.

    Returns
    -------
    D : Device
        A Device containing an optimally-rounded SNSPD with expanding input/
        output wires.
    """
    D = Device("snspd_expanded")
    S = snspd(
        wire_width=wire_width,
        wire_pitch=wire_pitch,
        size=size,
        num_squares=num_squares,
        turn_ratio=turn_ratio,
        terminals_same_side=terminals_same_side,
        layer=layer,
    )
    s = D.add_ref(S)
    step_device = optimal_step(
        start_width=wire_width,
        end_width=connector_width,
        num_pts=100,
        anticrowding_factor=2,
        width_tol=1e-3,
        symmetric=connector_symmetric,
        layer=layer,
    )
    step1 = D.add_ref(step_device)
    step2 = D.add_ref(step_device)
    step1.connect(port=1, destination=s.ports[1])
    step2.connect(port=1, destination=s.ports[2])
    D.add_port(name=1, port=step1.ports[2])
    D.add_port(name=2, port=step2.ports[2])

    D.info = S.info
    S.info = {}

    return D


# ==============================================================================
# Example code
# ==============================================================================

# s = snspd(wire_width = 0.2, wire_pitch = 0.6, size = [10,3], terminals_same_side = True)
# quickplot(s)

# s = snspd(wire_width = 0.2, wire_pitch = 0.6, size = [10, None],
#          num_squares = 1000, terminals_same_side = True)
# quickplot(s)


def snspd_candelabra(  # noqa: C901
    wire_width=0.52,
    wire_pitch=0.56,
    haxis=90,
    vaxis=50,
    equalize_path_lengths=False,
    xwing=False,
    layer=0,
):
    """Creates an optimally-rounded SNSPD with low current crowding and
    arbtitrarily-high fill factor as described by Reddy et. al.,
    APL Photonics 7, 051302 (2022)  https://doi.org/10.1063/5.0088007

    Parameters
    ----------
    wire_width : int or float
        Width of the wire.
    wire_pitch : int or float
        Distance between two adjacent wires. Must be greater than `width`.
    haxis : int or float
        Length of horizontal diagonal of the rhomboidal active area.
        The parameter `haxis` is prioritized over `vaxis`.
    vaxis : int or float
        Length of vertical diagonal of the rhomboidal active area.
    equalize_path_lengths : bool
        If True, adds wire segments to hairpin bends to equalize path lengths
        from center to center for all parallel wires in active area.
    xwing : bool
        If True, replaces 90-degree bends with 135-degree bends.
    layer : int
        Specific layer to put polygon geometry on.

    Returns
    -------
    D : Device
        A Device containing an optimally-rounded SNSPD with minimized current
        crowding for any fill factor.
    """

    def off_axis_uturn(
        wire_width=0.52,
        wire_pitch=0.56,
        pfact=10.0 / 3,
        sharp=False,
        pad_length=0,
        layer=0,
    ):
        """Returns phidl device low-crowding u-turn for candelabra meander."""
        barc = optimal_90deg(width=wire_width, layer=layer)
        if not sharp:
            # For non-rounded outer radii
            # Not fully implemented
            port1mp = [barc.ports[1].x, barc.ports[1].y]
            port1or = barc.ports[1].orientation
            port2mp = [barc.ports[2].x, barc.ports[2].y]
            port2or = barc.ports[2].orientation
            barc = boolean(
                A=barc,
                B=copy(barc).move([-wire_width, -wire_width]),
                operation="not",
                layer=layer,
            )
            barc.add_port(
                name=1, midpoint=port1mp, width=wire_width, orientation=port1or
            )
            barc.add_port(
                name=2, midpoint=port2mp, width=wire_width, orientation=port2or
            )
        pin = optimal_hairpin(
            width=wire_width,
            pitch=pfact * wire_width,
            length=8 * wire_width,
            layer=layer,
        )
        pas = compass(size=(wire_width, wire_pitch), layer=layer)
        D = Device()
        arc1 = D.add_ref(barc)
        arc1.rotate(90)
        pin1 = D.add_ref(pin)
        pin1.connect(1, arc1.ports[2])
        pas1 = D.add_ref(pas)
        pas1.connect(pas1.ports["N"], pin1.ports[2])
        arc2 = D.add_ref(barc)
        arc2.connect(2, pas1.ports["S"])
        if pad_length > 0:
            pin1.movey(pad_length * 0.5)
            tempc = D.add_ref(
                compass(
                    size=(pin1.ports[1].width, pin1.ports[1].y - arc1.ports[2].y),
                    layer=layer,
                )
            )
            tempc.connect("N", pin1.ports[1])
            tempc = D.add_ref(
                compass(
                    size=(pin1.ports[2].width, pin1.ports[2].y - pas1.ports["N"].y),
                    layer=layer,
                )
            )
            tempc.connect("N", pin1.ports[2])
        D.add_port(
            name=1,
            midpoint=arc1.ports[1].midpoint,
            width=wire_width,
            orientation=arc1.ports[1].orientation,
        )
        D.add_port(
            name=2,
            midpoint=arc2.ports[1].midpoint,
            width=wire_width,
            orientation=arc2.ports[1].orientation,
        )
        return D

    def xwing_uturn(
        wire_width=0.52, wire_pitch=0.56, pfact=10.0 / 3, pad_length=0, layer=0
    ):
        """Returns phidl device low-crowding u-turn for X-wing meander."""
        barc = arc(
            radius=wire_width * 3, width=wire_width, layer=layer, theta=45
        ).rotate(180)

        pin = optimal_hairpin(
            width=wire_width,
            pitch=pfact * wire_width,
            length=15 * wire_width,
            layer=layer,
        )

        paslen = pfact * wire_width - np.sqrt(2) * wire_pitch
        pas = compass(size=(wire_width, abs(paslen)), layer=layer)
        Dtemp = Device()
        arc1 = Dtemp.add_ref(barc)
        arc1.rotate(90)
        pin1 = Dtemp.add_ref(pin)
        pas1 = Dtemp.add_ref(pas)
        arc2 = Dtemp.add_ref(barc)
        if paslen > 0:
            pas1.connect(pas1.ports["S"], arc1.ports[2])
            pin1.connect(1, pas1.ports["N"])
            arc2.connect(2, pin1.ports[2])
        else:
            pin1.connect(1, arc1.ports[2])
            pas1.connect("N", pin1.ports[2])
            arc2.connect(2, pas1.ports["S"])
        if pad_length > 0:
            pin1.move([pad_length * 0.5 / np.sqrt(2), pad_length * 0.5 / np.sqrt(2)])
            if paslen > 0:
                indx1 = 2
                indx2 = 1
                myarc = arc2
            else:
                indx1 = 1
                indx2 = 2
                myarc = arc1
            compdist = np.sqrt(
                np.sum(np.square(pin1.ports[indx1].midpoint - myarc.ports[2].midpoint))
            )
            tempc = Dtemp.add_ref(
                compass(size=(pin1.ports[indx1].width, compdist), layer=layer)
            )
            tempc.connect("N", pin1.ports[indx1])
            compdist = np.sqrt(
                np.sum(np.square(pin1.ports[indx2].midpoint - pas1.ports["N"].midpoint))
            )
            tempc = Dtemp.add_ref(
                compass(size=(pin1.ports[indx2].width, compdist), layer=layer)
            )
            tempc.connect("N", pin1.ports[indx2])

        Dtemp.add_port(
            name=1,
            midpoint=arc1.ports[1].midpoint,
            width=wire_width,
            orientation=arc1.ports[1].orientation,
        )
        Dtemp.add_port(
            name=2,
            midpoint=arc2.ports[1].midpoint,
            width=wire_width,
            orientation=arc2.ports[1].orientation,
        )

        return Dtemp

    D = Device(name="snspd_candelabra")
    if xwing:
        Dtemp = xwing_uturn(wire_width=wire_width, wire_pitch=wire_pitch,
                            layer=layer)
    else:
        Dtemp = off_axis_uturn(wire_width=wire_width, wire_pitch=wire_pitch,
                               layer=layer)
    Dtemp_mirrored = deepcopy(Dtemp).mirror([0, 0], [0, 1])
    padding = Dtemp.xsize
    maxll = haxis - 2 * padding
    dll = abs(Dtemp.ports[1].x - Dtemp.ports[2].x) + wire_pitch
    half_num_meanders = int(np.ceil(0.5 * vaxis / wire_pitch)) + 2

    if xwing:
        bend = D.add_ref(arc(radius=wire_width * 3, width=wire_width, theta=90,
                             layer=layer)).rotate(
            180
        )
    else:
        bend = D.add_ref(optimal_90deg(width=wire_width, layer=layer))
    if (maxll - dll * half_num_meanders) <= 0.0:
<<<<<<< HEAD
        # Horizontal axis too small! Shrinking vertical axis.
=======
>>>>>>> 155b9ab9
        while (maxll - dll * half_num_meanders) <= 0.0:
            half_num_meanders = half_num_meanders - 1
    fpas = D.add_ref(
        compass(size=(0.5 * (maxll - dll * half_num_meanders), wire_width),
                layer=layer)
    )
    D.movex(-bend.ports[1].x)
    fpas.connect(fpas.ports["W"], bend.ports[2])
    ll = D.xsize * 2 - wire_width
    if equalize_path_lengths:
        if xwing:
            Dtemp = xwing_uturn(
                wire_width=wire_width,
                wire_pitch=wire_pitch,
                pad_length=(maxll - ll - dll) * equalize_path_lengths,
                layer=layer
            )
        else:
            Dtemp = off_axis_uturn(
                wire_width=wire_width,
                wire_pitch=wire_pitch,
                pad_length=(maxll - ll - dll) * equalize_path_lengths,
                layer=layer
            )
    uturn = D.add_ref(Dtemp)
    uturn.connect(1, fpas.ports["E"])
    dir_left = True

    turn_padding = maxll - ll - 2 * dll

    while ll < maxll - dll:
        ll = ll + dll
        if equalize_path_lengths:
            if xwing:
                Dtemp = xwing_uturn(
                    wire_width=wire_width,
                    wire_pitch=wire_pitch,
                    pad_length=turn_padding * equalize_path_lengths,
                    layer=layer,
                )
            else:
                Dtemp = off_axis_uturn(
                    wire_width=wire_width,
                    wire_pitch=wire_pitch,
                    pad_length=turn_padding * equalize_path_lengths,
                    layer=layer,
                )
        turn_padding = turn_padding - dll
        newpas = D.add_ref(compass(size=(ll, wire_width), layer=layer))
        if dir_left:
            newpas.connect(newpas.ports["E"], uturn.ports[2])
            if equalize_path_lengths:
                uturn = D.add_ref(Dtemp.mirror([0, 0], [0, 1]))
            else:
                uturn = D.add_ref(Dtemp_mirrored)
            uturn.connect(1, newpas.ports["W"])
            dir_left = False
        else:
            newpas.connect(newpas.ports["W"], uturn.ports[2])
            uturn = D.add_ref(Dtemp)
            uturn.connect(1, newpas.ports["E"])
            dir_left = True

    newpas = D.add_ref(compass(size=(ll / 2, wire_width), layer=layer))
    if dir_left:
        newpas.connect(newpas.ports["E"], uturn.ports[2])
        dir_left = False
    else:
        newpas.connect(newpas.ports["W"], uturn.ports[2])
        dir_left = True

    D.movex(-D.x)
    if not xwing:
        bend.movex(-bend.ports[1].x)
    if (fpas.ports["W"].x - bend.ports[2].x) > 0:
        tempc = D.add_ref(
            compass(size=(fpas.ports["W"].x - bend.ports[2].x, bend.ports[2].width),
                    layer=layer)
        )
        tempc.connect("E", fpas.ports["W"])
    D.move([-D.x, -D.ymin - wire_width * 0.5])
    D.add_port(name=1, port=bend.ports[1])
    if dir_left:
        D.add_port(name=2, port=newpas.ports["E"])
    else:
        D.add_port(name=2, port=newpas.ports["W"])

    Dout = Device()
    D1 = Dout.add_ref(D)
    D2 = Dout.add_ref(copy(D).rotate(180))
    tempc = Dout.add_ref(
        compass(size=(abs(D1.ports[2].x - D2.ports[2].x), D1.ports[2].width),
                layer=layer)
    )
    if D1.ports[2].x > D2.ports[2].x:
        tempc.connect("E", D1.ports[2])
    else:
        tempc.connect("W", D1.ports[2])
    Dout.add_port(name=1, port=D1.ports[1])
    Dout.add_port(name=2, port=D2.ports[1])
    return Dout


def ytron_round(
    rho=1,
    arm_lengths=(500, 300),
    source_length=500,
    arm_widths=(200, 200),
    theta=2.5,
    theta_resolution=10,
    layer=0,
):
    """Ytron structure for superconducting nanowires

    McCaughan, A. N., Abebe, N. S., Zhao, Q.-Y. & Berggren, K. K.
    Using Geometry To Sense Current. Nano Lett. 16, 7626–7631 (2016).
    http://dx.doi.org/10.1021/acs.nanolett.6b03593

    Parameters
    ----------
    rho : int or float
        Radius of curvature of ytron intersection point
    arm_lengths : array-like[2] of int or float
        Lengths of the left and right arms of the yTron, respectively.
    source_length : int or float
        Length of the source of the yTron.
    arm_widths : array-like[2] of int or float
        Widths of the left and right arms of the yTron, respectively.
    theta : int or float
        Angle between the two yTron arms.
    theta_resolution : int or float
        Angle resolution for curvature of ytron intersection point
    layer : int, array-like[2], or set
        Specific layer(s) to put polygon geometry on.

    Returns
    -------
    D : Device
        A Device containing a yTron geometry.
    """
    # ==========================================================================
    #  Create the basic geometry
    # ==========================================================================
    theta = theta * pi / 180
    theta_resolution = theta_resolution * pi / 180
    thetalist = np.linspace(
        -(pi - theta), -theta, int((pi - 2 * theta) / theta_resolution) + 2
    )
    semicircle_x = rho * cos(thetalist)
    semicircle_y = rho * sin(thetalist) + rho

    # Rest of yTron
    xc = rho * cos(theta)
    yc = rho * sin(theta)
    arm_x_left = arm_lengths[0] * sin(theta)
    arm_y_left = arm_lengths[0] * cos(theta)
    arm_x_right = arm_lengths[1] * sin(theta)
    arm_y_right = arm_lengths[1] * cos(theta)

    # Write out x and y coords for yTron polygon
    xpts = semicircle_x.tolist() + [
        xc + arm_x_right,
        xc + arm_x_right + arm_widths[1],
        xc + arm_widths[1],
        xc + arm_widths[1],
        0,
        -(xc + arm_widths[0]),
        -(xc + arm_widths[0]),
        -(xc + arm_x_left + arm_widths[0]),
        -(xc + arm_x_left),
    ]
    ypts = semicircle_y.tolist() + [
        yc + arm_y_right,
        yc + arm_y_right,
        yc,
        yc - source_length,
        yc - source_length,
        yc - source_length,
        yc,
        yc + arm_y_left,
        yc + arm_y_left,
    ]

    # ==========================================================================
    #  Create a blank device, add the geometry, and define the ports
    # ==========================================================================
    D = Device(name="ytron")
    D.add_polygon([xpts, ypts], layer=layer)
    D.add_port(
        name="left",
        midpoint=[-(xc + arm_x_left + arm_widths[0] / 2), yc + arm_y_left],
        width=arm_widths[0],
        orientation=90,
    )
    D.add_port(
        name="right",
        midpoint=[xc + arm_x_right + arm_widths[1] / 2, yc + arm_y_right],
        width=arm_widths[1],
        orientation=90,
    )
    D.add_port(
        name="source",
        midpoint=[0 + (arm_widths[1] - arm_widths[0]) / 2, -source_length + yc],
        width=arm_widths[0] + arm_widths[1] + 2 * xc,
        orientation=-90,
    )

    # ==========================================================================
    #  Record any parameters you may want to access later
    # ==========================================================================
    D.info["rho"] = rho
    D.info["left_width"] = arm_widths[0]
    D.info["right_width"] = arm_widths[1]
    D.info["source_width"] = arm_widths[0] + arm_widths[1] + 2 * xc

    return D


# ==============================================================================
# Example code
# ==============================================================================

# y = ytron_round(rho = 1, arm_lengths = (500,300),  source_length = 500,
# arm_widths = (200, 200), theta = 2.5, theta_resolution = 10,
# layer = 0)
# quickplot(y)


# %%<|MERGE_RESOLUTION|>--- conflicted
+++ resolved
@@ -5602,10 +5602,6 @@
     else:
         bend = D.add_ref(optimal_90deg(width=wire_width, layer=layer))
     if (maxll - dll * half_num_meanders) <= 0.0:
-<<<<<<< HEAD
-        # Horizontal axis too small! Shrinking vertical axis.
-=======
->>>>>>> 155b9ab9
         while (maxll - dll * half_num_meanders) <= 0.0:
             half_num_meanders = half_num_meanders - 1
     fpas = D.add_ref(
