from __future__ import division, print_function, absolute_import
import numpy as np
import itertools
from numpy import sqrt, pi, cos, sin, log, exp, sinh
from scipy.special import iv as besseli
from scipy.optimize import fmin, fminbound
from scipy import integrate
# from scipy.interpolate import interp1d

import gdspy
from phidl.device_layout import Device, Port, Polygon
from phidl.device_layout import _parse_layer, DeviceReference
import copy as python_copy
from collections import OrderedDict
import pickle
<<<<<<< HEAD
import json
import os
=======
import warnings
>>>>>>> 4e2c4688



##### Categories:
# Polygons / shapes
# Boolean functions
# Lithography test structures
# Utility functions (copying, importing, extracting)
# Pads
# Taper
# Text
# Wafer / Die
# Waveguide
# Fill tool
# Photonics
# Optimal (current-crowding) curves
# Superconducting devices


#==============================================================================
#
# Polygons / Shapes
#
#==============================================================================


def rectangle(size = (4,2), layer = 0):
    """Generate rectangle geometry.

    Parameters
    ----------
    size : tuple
        Width and height of rectangle.
    layer : int, array-like[2], or set
        Specific layer(s) to put polygon geometry on.

    Returns
    -------
    A Device with a single rectangle in it
    """

    D = Device(name = 'rectangle')
    points = [[size[0], size[1]], [size[0], 0], [0, 0], [0, size[1]]]
    D.add_polygon(points, layer = layer)
    return D


def bbox(bbox = [(-1,-1),(3,4)], layer = 0):
    """ Creates a bounding box rectangle from coordinates, to allow
    creation of a rectangle bounding box directly form another shape.

    Parameters
    ----------
    bbox : list of tuples
        Coordinates of the box [(x1,y1),(x2,y2)].
    layer : int, array-like[2], or set
        Specific layer(s) to put polygon geometry on.

    Returns
    -------
    A Device with a single rectangle in it

    Examples
    --------
    >>> D = pg.bbox(anothershape.bbox)
    """

    D = Device(name = 'bbox')
    (a,b),(c,d)  = bbox
    points = ((a,b), (c,b), (c,d), (a,d))
    D.add_polygon(points, layer = layer)
    return D


def cross(length = 10, width = 3, layer = 0):
    """Generates a right-angle cross (+ shape, symmetric) from two
    rectangles of specified length and width.

    Parameters
    ----------
    length : float
        Length of the cross from one end to the other.
    width : float
        Width of the arms of the cross.
    layer : int, array-like[2], or set
        Specific layer(s) to put polygon geometry on.

    Returns
    -------
    A Device with a cross in it
    """

    D = Device(name = 'cross')
    R = rectangle(size = (width, length), layer = layer)
    r1 = D.add_ref(R).rotate(90)
    r2 = D.add_ref(R)
    r1.center = (0,0)
    r2.center = (0,0)
    return D


def ellipse(radii = (10,5), angle_resolution = 2.5, layer = 0):
    """Generate an ellipse geometry.

    Parameters
    ----------
    radii : tuple
        Semimajor and semiminor axis lengths of the ellipse.
    angle_resolution : float
        Resolution of the curve of the ring (# of degrees per point).
    layer : int, array-like[2], or set
        Specific layer(s) to put polygon geometry on.

    Returns
    -------
    A Device with an ellipse polygon in it

    Notes
    -----
    The orientation of the ellipse is determined by the order of the radii variables;
    if the first element is larger, the ellipse will be horizontal and if the second
    element is larger, the ellipse will be vertical.
    """

    D = Device(name = 'ellipse')
    a = radii[0]
    b = radii[1]
    t = np.linspace(0, 360, int(np.ceil(360/angle_resolution) + 1))*pi/180
    r = a*b/(sqrt((b*cos(t))**2 + (a*sin(t))**2))
    xpts = r*cos(t)
    ypts = r*sin(t)
    D.add_polygon(points = (xpts,ypts), layer = layer)
    return D


def circle(radius = 10, angle_resolution = 2.5, layer = 0):
    """Generate a circle geometry.

    Parameters
    ----------
    radius : float
        Radius of the circle.
    angle_resolution : float
        Resolution of the curve of the ring (# of degrees per point).
    layer : int, array-like[2], or set
        Specific layer(s) to put polygon geometry on.

    Returns
    -------
    A Device with an circle polygon in it

    """

    D = Device(name = 'circle')
    t = np.linspace(0, 360, int(np.ceil(360/angle_resolution) + 1))*pi/180
    xpts = (radius*cos(t)).tolist()
    ypts = (radius*sin(t)).tolist()
    D.add_polygon(points = (xpts,ypts), layer = layer)
    return D


def ring(radius = 10, width = 0.5, angle_resolution = 2.5, layer = 0):
    """Generate a ring geometry.

    Parameters
    ----------
    radius : float
        Middle radius of the ring.
    width : float
        Width of the ring.
    angle_resolution : float
        Resolution of the curve of the ring (# of degrees per point).
    layer : int, array-like[2], or set
        Specific layer(s) to put polygon geometry on.

    Returns
    -------
    A Device with an ring polygon in it

    Notes
    -----
    The ring is formed by taking the radius out to the specified value, and then constructing the thickness by dividing the width in half and adding that value to either side of the radius.

    The angle_resolution alters the precision of the curve of the ring. Larger values yield lower resolution.
    """

    D = Device(name = 'ring')
    inner_radius = radius - width/2
    outer_radius = radius + width/2
    n = int(np.round(360/angle_resolution))
    t = np.linspace(0, 360, n+1)*pi/180
    inner_points_x = (inner_radius*cos(t)).tolist()
    inner_points_y = (inner_radius*sin(t)).tolist()
    outer_points_x = (outer_radius*cos(t)).tolist()
    outer_points_y = (outer_radius*sin(t)).tolist()
    xpts = inner_points_x + outer_points_x[::-1]
    ypts = inner_points_y + outer_points_y[::-1]
    D.add_polygon(points = (xpts,ypts), layer = layer)
    return D


def arc(radius = 10, width = 0.5, theta = 45, start_angle = 0, angle_resolution = 2.5, layer = 0):
    """ Creates an arc of arclength ``theta`` starting at angle ``start_angle``

    Parameters
    ----------
    radius : float
        Radius of the arc centerline.
    width : float
        Width of the arc.
    theta : float
        Total angle coverage of the arc.
    start_angle : float
        Starting angle.
    angle_resolution : float
        Resolution of the curve of the arc.
    layer : int, array-like[2], or set
        Specific layer(s) to put polygon geometry on.

    Returns
    -------
    A Device with an arc polygon in it, and two ports (`1` and `2`) on either end


    Notes
    -----
    Theta = 0 is located along the positive x-axis relative to the centre of the arc.
    Ports are added to each end of the arc to facilitate connecting those ends to other geometries.
    """

    inner_radius = radius-width/2
    outer_radius = radius+width/2
    angle1 = (start_angle)*pi/180
    angle2 = (start_angle + theta)*pi/180
    t = np.linspace(angle1, angle2, int(np.ceil(abs(theta)/angle_resolution)))
    inner_points_x = (inner_radius*cos(t)).tolist()
    inner_points_y = (inner_radius*sin(t)).tolist()
    outer_points_x = (outer_radius*cos(t)).tolist()
    outer_points_y = (outer_radius*sin(t)).tolist()
    xpts = inner_points_x + outer_points_x[::-1]
    ypts = inner_points_y + outer_points_y[::-1]

    D = Device('arc')
    D.add_polygon(points = (xpts,ypts), layer = layer)
    D.add_port(name = 1, midpoint = (radius*cos(angle1), radius*sin(angle1)),  width = width, orientation = start_angle - 90 + 180*(theta<0))
    D.add_port(name = 2, midpoint = (radius*cos(angle2), radius*sin(angle2)),  width = width, orientation = start_angle + theta + 90 - 180*(theta<0))
    D.info['length'] = (abs(theta)*pi/180)*radius
    return D


def turn(port, radius = 10, angle = 270, angle_resolution = 2.5, layer = 0):
    """ Starting form a port, create a arc which connects to the port
    """

    D = arc(radius = radius, width = port.width, theta = angle, start_angle = 0,
            angle_resolution = angle_resolution, layer = layer)
    D.rotate(angle =  180 + port.orientation - D.ports[1].orientation, center = D.ports[1].midpoint)
    D.move(origin = D.ports[1], destination = port)
    return D


def straight(size = (4,2), layer = 0):
    """Generates a rectangular wire geometry with ports on the length edges.

    Parameters
    ----------
    size : tuple
        The length and width of the rectangle.
    layer : int, array-like[2], or set
        Specific layer(s) to put polygon geometry on.

    Returns
    -------
    A Device with an rectangle polygon in it, and two ports (`1` and `2`) on either end

    Notes
    -----
    Ports are included on both sides of the length edge (i.e. size[0]) of the geometry.
    """

    D = Device(name = 'wire')
    points = [[size[0], size[1]], [size[0], 0], [0, 0], [0, size[1]]]
    D.add_polygon(points, layer = layer)
    D.add_port(name = 1, midpoint = (size[0]/2, size[1]),  width = size[0], orientation = 90)
    D.add_port(name = 2, midpoint = (size[0]/2, 0),  width = size[0], orientation = -90)
    return D


def L(width = 1, size = (10,20) , layer = 0):
    """Generates an "L" geometry with ports on both ends.

    Parameters
    ----------
    width : float
        Width of the L.
    size : tuple
        Lengths of the base and height of the L, respectively.
    layer : int, array-like[2], or set
        Specific layer(s) to put polygon geometry on.

    Returns
    -------
    A Device with an L-shaped polygon in it, and two ports (`1` and `2`) on
    either end of the L
    """

    D = Device(name = 'L')
    w = width/2
    s1, s2 = size
    points = [(-w,-w), (s1,-w), (s1,w), (w,w), (w,s2), (-w,s2), (-w,-w)]
    D.add_polygon(points, layer = layer)
    D.add_port(name = 1, midpoint = (0,s2),  width = width, orientation = 90)
    D.add_port(name = 2, midpoint = (s1, 0),  width = width, orientation = 0)
    return D


def C(width = 1, size = (10,20) , layer = 0):
    """Generates a "C" geometry with ports on both ends.

    Parameters
    ----------
    width : float
        Width of the C.
    size : tuple
        Lengths of the base + top edges and the height of the C, respectively.
    layer : int, array-like[2], or set
        Specific layer(s) to put polygon geometry on.

    Returns
    -------
    A Device with an [-bracket-shaped polygon in it, and two ports (`1` and `2`) on
    either end of the [ shape
    """

    D = Device(name = 'C')
    w = width/2
    s1, s2 = size
    points = [(-w,-w), (s1,-w), (s1,w), (w,w), (w,s2-w), (s1,s2-w), (s1,s2+w), (-w, s2+w), (-w,-w)]
    D.add_polygon(points, layer = layer)
    D.add_port(name = 1, midpoint = (s1,s2),  width = width, orientation = 0)
    D.add_port(name = 2, midpoint = (s1, 0),  width = width, orientation = 0)
    return D



#==============================================================================
#
# Boolean functions
#
#==============================================================================

def offset(elements, distance = 0.1, join_first = True, precision = 1e-6, layer = 0):
    if type(elements) is not list: elements = [elements]
    polygons_to_offset = []
    for e in elements:
        if isinstance(e, (Device, DeviceReference)): polygons_to_offset += e.get_polygons(by_spec = False)
        elif isinstance(e, (Polygon, gdspy.Polygon)): polygons_to_offset.append(e)
    polygons_to_offset = _merge_floating_point_errors(polygons_to_offset, tol = 1e-10)
    gds_layer, gds_datatype = _parse_layer(layer)
    p = gdspy.offset(polygons_to_offset, distance = distance, join='miter', tolerance=2,
                     precision=precision, join_first=join_first,
                     max_points=4000, layer=gds_layer, datatype = gds_datatype)
    D = Device('offset')
    D.add_polygon(p, layer=layer)
    return D


def inset(elements, distance = 0.1, join_first = True, precision = 1e-6, layer = 0):
    print('[PHIDL] pg.inset() is deprecated, please use pg.offset()')
    return offset(elements = elements, distance = -distance, join_first = join_first,
                 precision = precision, layer = layer)


def invert(elements, border = 10, precision = 1e-6, layer = 0):
    """ Creates an inverted version of the input shapes with an additional
    border around the edges """
    D = Device()
    if type(elements) is not list: elements = [elements]
    for e in elements:
        if isinstance(e, Device): D.add_ref(e)
        else: D.elements.append(e)
    gds_layer, gds_datatype = _parse_layer(layer)

    # Build the rectangle around the device D
    R = rectangle(size = (D.xsize + 2*border, D.ysize + 2*border))
    R.center = D.center

    operandA = R.get_polygons()
    operandB = D.get_polygons()
    p = gdspy.fast_boolean(operandA, operandB, operation = 'not', precision=precision,
                 max_points=4000, layer=gds_layer, datatype=gds_datatype)

    D = Device('invert')
    D.add_polygon(p, layer=layer)
    return D


def boolean(A, B, operation, precision = 1e-6, layer = 0):
    """
    Performs boolean operations between 2 Device/DeviceReference objects,
    or lists of Devices/DeviceReferences.

    ``operation`` should be {not, and, or, xor, 'A-B', 'B-A', 'A+B'}.  Note
    that 'A+B' is equivalent to 'or', 'A-B' is equivalent to 'not', and
    'B-A' is equivalent to 'not' with the operands switched
    """
    A_polys = []
    B_polys = []
    if type(A) is not list: A = [A]
    if type(B) is not list: B = [B]
    for e in A:
        if isinstance(e, Device): A_polys += e.get_polygons()
        elif isinstance(e, DeviceReference): A_polys += e.get_polygons()
    for e in B:
        if isinstance(e, Device): B_polys += e.get_polygons()
        elif isinstance(e, DeviceReference): B_polys += e.get_polygons()

    gds_layer, gds_datatype = _parse_layer(layer)

    operation = operation.lower().replace(' ','')
    if operation == 'a-b':
        operation = 'not'
    elif operation == 'b-a':
        operation = 'not'
        A_polys, B_polys = B_polys, A_polys
    elif operation == 'a+b':
        operation = 'or'
    elif operation not in ['not', 'and', 'or', 'xor', 'a-b', 'b-a', 'a+b']:
        raise ValueError("[PHIDL] phidl.geometry.boolean() `operation` parameter not recognized, must be one of the following:  'not', 'and', 'or', 'xor', 'A-B', 'B-A', 'A+B'")


    p = gdspy.fast_boolean(operandA = A_polys, operandB = B_polys, operation = operation, precision=precision,
                 max_points=4000, layer=gds_layer, datatype=gds_datatype)

    D = Device('boolean')
    if p is not None: D.add_polygon(p, layer = layer)
    return D


def outline(elements, distance = 1, precision = 1e-6, layer = 0):
    """ Creates an outline around all the polygons passed in the `elements`
    argument.  `elements` may be a Device, Polygon, or list of Devices
    """
    D = Device('outline')
    if type(elements) is not list: elements = [elements]
    for e in elements:
        if isinstance(e, Device): D.add_ref(e)
        else: D.elements.append(e)
    gds_layer, gds_datatype = _parse_layer(layer)

    D_bloated = offset(D, distance = distance, join_first = True, precision = precision, layer = layer)
    Outline = boolean(A = D_bloated, B = D, operation = 'A-B', precision = precision, layer = layer)
    return Outline


def xor_diff(A,B, precision = 1e-6):
    """ Given two Devices A and B, performs the layer-by-layer XOR
    difference between A and B, and returns polygons representing
    the differences between A and B.
    """
    D = Device()
    A_polys = A.get_polygons(by_spec = True)
    B_polys = B.get_polygons(by_spec = True)
    A_layers = A_polys.keys()
    B_layers = B_polys.keys()
    all_layers = set()
    all_layers.update(A_layers )
    all_layers.update(B_layers)
    for layer in all_layers:
        if (layer in A_layers) and (layer in B_layers):
            p = gdspy.fast_boolean(operandA = A_polys[layer], operandB = B_polys[layer],
                                   operation = 'xor', precision=precision,
                                   max_points=4000, layer=layer[0], datatype=layer[1])
        elif (layer in A_layers):
            p = A_polys[layer]
        elif (layer in B_layers):
            p = B_polys[layer]
        if p is not None:
            D.add_polygon(p, layer = layer)
    return D


def union(D, by_layer = False, precision=1e-6, layer = 0):
    U = Device()

    if by_layer == True:
        all_polygons = D.get_polygons(by_spec = True)
        for layer, polygons in all_polygons.items():
            unioned_polygons = _union_polygons(polygons, precision = precision)
            U.add_polygon(unioned_polygons, layer = layer)
    else:
        all_polygons = D.get_polygons(by_spec = False)
        unioned_polygons = _union_polygons(all_polygons, precision = precision)
        U.add_polygon(unioned_polygons, layer = layer)
    return U

def _union_polygons(polygons, precision=1e-6):
    polygons = _merge_floating_point_errors(polygons, tol = 1e-10)
    unioned = gdspy.fast_boolean(polygons, [], operation = 'or',
                                 precision=precision, max_points=4000)
    return unioned


def _merge_floating_point_errors(polygons, tol = 1e-10):
    stacked_polygons = np.vstack(polygons)
    x = stacked_polygons[:,0]
    y = stacked_polygons[:,1]
    polygon_indices = np.cumsum([len(p) for p in polygons])
    
    xfixed = _merge_nearby_floating_points(x, tol = tol)
    yfixed = _merge_nearby_floating_points(y, tol = tol)
    stacked_polygons_fixed = np.vstack([xfixed, yfixed]).T
    polygons_fixed = np.vsplit(stacked_polygons_fixed, polygon_indices)
    return polygons_fixed
    

def _merge_nearby_floating_points(x, tol = 1e-10):
    """ Takes an array `x` and merges any values within the tolerance `tol`
    So if given
    >>> x = [-2, -1, 0, 1.00001, 1.0002, 1.0003, 4, 5, 5.003, 6, 7, 8]
    >>> _merge_nearby_floating_points(x, tol = 1e-3)
    will then return:
    >>> [-2, -1, 0, 1.00001, 1.0001, 1.0001, 4, 5, 5.003, 6, 7, 8] """
    xargsort = np.argsort(x)
    xargunsort = np.argsort(xargsort)
    xsort = x[xargsort]
    xsortthreshold = (np.diff(xsort) < tol)
    xsortthresholdind = np.argwhere(xsortthreshold)
    
    # Merge nearby floating point values
    for xi in xsortthresholdind:
         xsort[xi+1] = xsort[xi]
    return xsort[xargunsort]


#==============================================================================
#
# Lithography test structures
#
#==============================================================================



def litho_steps(
        line_widths = [1,2,4,8,16],
        line_spacing = 10,
        height = 100,
        layer = 0
        ):
    """ Produces a positive + negative tone linewidth test, used for
    lithography resolution test patterning """
    D = Device('litho_steps')

    height = height / 2
    T1 = text(text = '%s' % str(line_widths[-1]),
        size = height, justify = 'center', layer = layer)
    t1 = D.add_ref(T1).rotate(90).movex(-height/10)
    R1 = rectangle(size = (line_spacing, height), layer = layer)
    r1 = D.add_ref(R1).movey(-height)
    count = 0
    for i in reversed(line_widths):
        count += line_spacing + i
        R2 = rectangle(size = (i, height), layer = layer)
        r1 = D.add_ref(R1).movex(count).movey(-height)
        r2 = D.add_ref(R2).movex(count - i)

    return(D)


def litho_star(
        num_lines = 20,
        line_width = 2,
        diameter = 200,
        layer = 0
        ):
    """ Creates a circular-star shape from lines, used as a lithographic
    resolution test pattern """
    D = Device('litho_star')

    degree = 180 / num_lines
    R1 = rectangle(size = (line_width, diameter), layer = layer)
    for i in range(num_lines):
        r1 = D.add_ref(R1).rotate(degree * i)
        r1.center = (0,0)

    return(D)


def litho_calipers(
        notch_size = [2,5],
        notch_spacing = 2,
        num_notches = 11,
        offset_per_notch = 0.1,
        row_spacing = 0,
        layer1 = 1,
        layer2 = 2):
    """ Creates a vernier caliper structure for lithography alignment
    tests.  Vernier structure is made horizontally. """

    D = Device('litho_calipers')
    num_notches_total = num_notches*2+1
    centre_notch = num_notches
    R1 = rectangle(size = (notch_size), layer = layer1)
    R2 = rectangle(size = (notch_size), layer = layer2)
    for i in range(num_notches_total):
        if i == centre_notch:
            r1 = D.add_ref(R1).movex(i * (notch_size[0] + notch_spacing)).movey(notch_size[1])
            r2 = D.add_ref(R2).movex(i * (notch_size[0] + notch_spacing) + offset_per_notch * (centre_notch - i)).movey(-2 * notch_size[1] - row_spacing)
        r1 = D.add_ref(R1).movex(i * (notch_size[0] + notch_spacing))
        r2 = D.add_ref(R2).movex(i * (notch_size[0] + notch_spacing) + offset_per_notch * (centre_notch - i)).movey(-notch_size[1] - row_spacing)

    return(D)



#==============================================================================
#
# Utility functions
#
#==============================================================================



def extract(D, layers = [0,1]):
    D_extracted = Device('extract')
    if type(layers) not in (list, tuple):
        raise ValueError('[PHIDL] pg.extract() Argument `layers` needs to be passed a list or tuple')
    poly_dict = D.get_polygons(by_spec = True)
    parsed_layer_list = [_parse_layer(layer) for layer in layers]
    for layer, polys in poly_dict.items():
        if _parse_layer(layer) in parsed_layer_list:
            D_extracted.add_polygon(polys, layer = layer)
    return D_extracted


def copy(D):
    D_copy = Device(name = D._internal_name)
    D_copy.info = python_copy.deepcopy(D.info)
    for ref in D.references:
        new_ref = DeviceReference(device = ref.parent,
                                origin = ref.origin,
                                rotation = ref.rotation,
                                magnification = ref.magnification,
                                x_reflection = ref.x_reflection)
        D_copy.elements.append(new_ref)
        for alias_name, alias_ref in D.aliases.items():
            if alias_ref == ref: D_copy.aliases[alias_name] = new_ref

    for port in D.ports.values():      D_copy.add_port(port = port)
    for poly in D.polygons:   D_copy.add_polygon(poly)
    for label in D.labels:    D_copy.label(text = label.text,
                                           position = label.position,
                                           layer = (label.layer, label.texttype))
    return D_copy


def deepcopy(D):
    D_copy = python_copy.deepcopy(D)
    D_copy.uid = Device._next_uid
    Device._next_uid += 1
    D_copy._internal_name = D._internal_name
    D_copy.name = '%s%06d' % (D_copy._internal_name[:20], D_copy.uid) # Write name e.g. 'Unnamed000005'

    return D_copy


def copy_layer(D, layer = 1, new_layer = 2):
    D_copied_layer = extract(D, layers = [layer])
    D_copied_layer.flatten(single_layer = new_layer)
    return D_copied_layer


def import_gds(filename, cellname = None, flatten = False):
    gdsii_lib = gdspy.GdsLibrary()
    gdsii_lib.read_gds(filename)
    top_level_cells = gdsii_lib.top_level()
    if cellname is not None:
        if cellname not in gdsii_lib.cell_dict:
            raise ValueError('[PHIDL] import_gds() The requested cell (named %s) is not present in file %s' % (cellname,filename))
        topcell = gdsii_lib.cell_dict[cellname]
    elif cellname is None and len(top_level_cells) == 1:
        topcell = top_level_cells[0]
    elif cellname is None and len(top_level_cells) > 1:
        raise ValueError('[PHIDL] import_gds() There are multiple top-level cells, you must specify `cellname` to select of one of them')

    if flatten == False:
        D_list = []
        c2dmap = {}
        for cell in gdsii_lib.cell_dict.values():
            D = Device(name = cell.name)
            D.elements = cell.elements
            D.name = cell.name
            D.labels = cell.labels
            c2dmap.update({cell:D})
            D_list += [D]

        for D in D_list:
            new_elements = []
            for e in D.elements:
                if isinstance(e, gdspy.CellReference):
                    ref_device = c2dmap[e.ref_cell]
                    dr = DeviceReference(device = ref_device,
                        origin = e.origin,
                        rotation = e.rotation,
                        magnification = e.magnification,
                        x_reflection = e.x_reflection,
                        )
                    new_elements.append(dr)
                else:
                    new_elements.append(e)
            D.elements = new_elements

        topdevice = c2dmap[topcell]
        return topdevice

    elif flatten == True:
        D = Device('import_gds')
        polygons = topcell.get_polygons(by_spec = True)

        for layer_in_gds, polys in polygons.items():
            D.add_polygon(polys, layer = layer_in_gds)
        return D


def import_oas(filename, cellname = None, flatten = False):
    if filename.lower().endswith('.gds'):
        # you are looking for import_gds
        retval = import_gds(filename, cellname = cellname, flatten = flatten)
        return retval
    try:
        import klayout.db as pya
    except ImportError as err:
        err.args = ('[PHIDL] klayout package needed to import OASIS. pip install klayout\n' + err.args[0], ) + err.args[1:]
        raise
    if not filename.lower().endswith('.oas'): filename += '.oas'
    fileroot = os.path.splitext(filename)[0]
    tempfilename = fileroot + '-tmp.gds'

    layout = pya.Layout()
    layout.read(filename)
    # We want to end up with one Device. If the imported layout has multiple top cells,
    # a new toplevel is created, and they go into the second level
    if len(layout.top_cells()) > 1:
        topcell = layout.create_cell('toplevel')
        rot_DTrans = pya.DTrans.R0
        origin = pya.DPoint(0, 0)
        for childcell in layout.top_cells():
            if childcell == topcell: continue
            topcell.insert(pya.DCellInstArray(childcell.cell_index(), pya.DTrans(rot_DTrans, origin)))
    else:
        topcell = layout.top_cell()
    topcell.write(tempfilename)

    retval = import_gds(tempfilename, cellname = cellname, flatten = flatten)
    os.remove(tempfilename)
    return retval


def _translate_cell(c):
    D = Device(name = c.name)
    for e in c.elements:
        if isinstance(e, gdspy.PolygonSet):
            for n, points in enumerate(e.polygons):
                polygon_layer = _parse_layer((e.layers[n], e.datatypes[n]))
                D.add_polygon(points = points, layer = polygon_layer)
        elif isinstance(e, gdspy.CellReference):
            dr = DeviceReference(device = _translate_cell(e.ref_cell),
                            origin = e.origin,
                            rotation = e.rotation, magnification = None,
                            x_reflection = e.x_reflection)
            D.elements.append(dr)
    D.labels = c.labels
    return D


def preview_layerset(ls, size = 100):
    """ Generates a preview Device with representations of all the layers,
    used for previewing LayerSet color schemes in quickplot or saved .gds
    files """
    D = Device()
    scale = size/100
    num_layers = len(ls._layers)
    matrix_size = int(np.ceil(np.sqrt(num_layers)))
    sorted_layers = sorted(ls._layers.values(), key = lambda x: (x.gds_layer, x.gds_datatype))
    for n, layer in enumerate(sorted_layers):
        R = rectangle(size = (100*scale, 100*scale), layer = layer)
        T = text(
                text = '%s\n%s / %s' % (layer.name, layer.gds_layer, layer.gds_datatype),
                size = 20*scale,
                position=(50*scale,-20*scale),
                justify = 'center',
                layer = layer)

        xloc = n % matrix_size
        yloc = int(n // matrix_size)
        D.add_ref(R).movex(200 * xloc *scale).movey(-200 * yloc*scale)
        D.add_ref(T).movex(200 * xloc *scale).movey(-200 * yloc*scale)
    return D

class device_lru_cache:
    def __init__(self, fn):
        self.maxsize = 32
        self.fn = fn
        self.memo = OrderedDict()
    def __call__(self, *args, **kwargs):
        pickle_str = pickle.dumps(args, 1) + pickle.dumps(kwargs, 1)
        if pickle_str not in self.memo.keys():
            new_cache_item = self.fn(*args, **kwargs)
            if not isinstance(new_cache_item, Device):
                raise ValueError('[PHIDL] @device_lru_cache can only be used on functions which return a Device')
            if len(self.memo) > self.maxsize:
                self.memo.popitem(last = False) # Remove oldest item from cache
            # Add a deepcopy of new item to cache so that if we change the
            # returned device, our stored cache item is not changed
            self.memo[pickle_str] = python_copy.deepcopy(new_cache_item)
            return new_cache_item
        else: # if found in cache
            # Pop cache item out and put it back on the top of the cache
            cached_output = self.memo.pop(pickle_str)
            self.memo[pickle_str] = cached_output
            # Then return a copy of the cached Device
            return deepcopy(cached_output)


def draw_port(port, layer = 0):
    ''' Converts a Port to a label and a triangle Device that are then added to the parent.
        The Port must start with a parent.
    '''
    if port.parent is None:
        raise ValueError('Port {}: Port needs a parent in which to draw'.format(port.name))

    # A visual marker
    triangle_points = [[0, 0]] * 3
    triangle_points[0] = port.endpoints[0]
    triangle_points[1] = port.endpoints[1]
    triangle_points[2] = (port.midpoint + (port.normal - port.midpoint) * port.width / 10)[1]
    port.parent.add_polygon(triangle_points, layer)

    # Label carrying actual information that will be recovered
    label_contents = (str(port.name),
                      # port.midpoint,  # rather than put this in the text, use the label position
                      float(np.round(port.width, decimals=3)),  # this can have rounding errors that are less than a nanometer
                      float(port.orientation),
                      # port.parent,  # this is definitely not serializable
                      # port.info,  # would like to include, but it might go longer than 1024 characters
                      # port.uid,  # not including because it is part of the build process, not the port state
                     )
    label_text = json.dumps(label_contents)
    port.parent.label(text = label_text, position = port.midpoint + calculate_label_offset(port),
                      magnification = .04 * port.width, rotation = (90 + port.orientation) % 360,
                      layer = layer)


def calculate_label_offset(port):
    ''' Used to put the label in a pretty position.
        It is added when drawing and substracted when extracting.
    '''
    offset_position = np.array((-np.cos(np.pi / 180 * port.orientation),
                                -np.sin(np.pi / 180 * port.orientation)))
    offset_position *= port.width * .05
    return offset_position


def extract_port(label, layer = 0):
    ''' Converts a label into a Port in the parent Device.
        The label contains name, width, orientation.
        Does not remove that label from the parent.
        Returns the new port.
    '''
    name, width, orientation = json.loads(label.text)
    new_port = Port(name=name, width=width, orientation=orientation)
    new_port.midpoint = label.position - calculate_label_offset(new_port)
    return new_port


def with_geometric_ports(device, layer = 0):
    ''' Converts Port objects over the whole Device hierarchy to geometry and labels.
        layer: the special port record layer
        Does not change the device used as argument. Returns a new one lacking all Ports.
    '''
    temp_device = deepcopy(device)
    all_cells = list(temp_device.get_dependencies(recursive=True))
    all_cells.append(temp_device)
    for subcell in all_cells:
        for port in subcell.ports.values():
            draw_port(port, layer=layer)
            subcell.remove(port)
    return temp_device


def with_object_ports(device, layer = 0):
    ''' Converts geometry representing ports over the whole Device hierarchy into Port objects.
        layer: the special port record layer
        Does not change the device used as argument. Returns a new one lacking all port geometry.
    '''
    temp_device = deepcopy(device)
    all_cells = list(temp_device.get_dependencies(recursive=True))
    all_cells.append(temp_device)
    for subcell in all_cells: # Walk through cells
        for lab in subcell.labels:
            if lab.layer == layer:
                the_port = extract_port(lab)
                subcell.add_port(name=the_port.name, port=the_port)
    temp_device.remove_layers(layers=[layer], include_labels=True)
    return temp_device


#==============================================================================
#
# Connectors
#
#==============================================================================

def connector(midpoint = (0,0), width = 1, orientation = 0):
    """ Creates a Device which has back-to-back ports """
    D = Device(name = 'connector')
    D.add_port(name = 1, midpoint = [midpoint[0], midpoint[1]],  width = width, orientation = orientation)
    D.add_port(name = 2, midpoint = [midpoint[0], midpoint[1]],  width = width, orientation = orientation-180)
    return D



#==============================================================================
#
# Contact pads
#
#==============================================================================


def compass(size = (4,2), layer = 0):
    """ Creates a rectangular contact pad with centered ports on edges of the
    rectangle (north, south, east, and west)
    """

    D = Device(name = 'compass')
    r = D.add_ref( rectangle(size, layer = layer) )
    r.center = (0,0)

    dx = size[0]
    dy = size[1]
    D.add_port(name = 'N', midpoint = [0, dy/2],  width = dx, orientation = 90)
    D.add_port(name = 'S', midpoint = [0, -dy/2], width = dx, orientation = -90)
    D.add_port(name = 'E', midpoint = [dx/2, 0],  width = dy, orientation = 0)
    D.add_port(name = 'W', midpoint = [-dx/2, 0], width = dy, orientation = 180)

    return D


def compass_multi(size = (4,2), ports = {'N':3,'S':4}, layer = 0):
    """ Creates a rectangular contact pad with multiple ports along the edges
    rectangle (north, south, east, and west).
    """

    D = Device(name = 'compass_multi')
    r = D.add_ref( rectangle(size, layer = layer) )
    r.center = (0,0)

    dx = size[0]/2
    dy = size[1]/2

    if 'N' in ports:
        num_ports = ports['N']
        m = dx-dx/num_ports
        p_list = np.linspace(-m, m, num_ports)
        [D.add_port(name = ('N%s' % (n+1)), midpoint = [p, dy],  width = dx/num_ports*2, orientation = 90) for n,p in enumerate(p_list)]
    if 'S' in ports:
        num_ports = ports['S']
        m = dx-dx/num_ports
        p_list = np.linspace(-m, m, num_ports)
        [D.add_port(name = ('S%s' % (n+1)), midpoint = [p, -dy],  width = dx/num_ports*2, orientation = -90) for n,p in enumerate(p_list)]
    if 'E' in ports:
        num_ports = ports['E']
        m = dy-dy/num_ports
        p_list = np.linspace(-m, m, num_ports)
        [D.add_port(name = ('E%s' % (n+1)), midpoint = [dx, p],  width = dy/num_ports*2, orientation = 0) for n,p in enumerate(p_list)]
    if 'W' in ports:
        num_ports = ports['W']
        m = dy-dy/num_ports
        p_list = np.linspace(-m, m, num_ports)
        [D.add_port(name = ('W%s' % (n+1)), midpoint = [-dx, p],  width = dy/num_ports*2, orientation = 180) for n,p in enumerate(p_list)]

    return D



# TODO: Fix the fillet here, right now only goes halfway down
def flagpole(size = (4,2), stub_size = (2,1), shape = 'p', taper_type = 'straight', layer = 0):
    f = np.array(size)
    p = np.array(stub_size)
    shape = shape.lower()

    assert shape in 'pqbd', '[DEVICE]  flagpole() shape must be p, q, b, or D'
    assert taper_type in ['straight','fillet'], '[DEVICE]  flagpole() taper_type must "straight" or "fillet" or None'

    if shape ==   'p':
        orientation = -90
    elif shape == 'q':
        f[0], p[0] = -size[0], -stub_size[0]
        orientation = -90
    elif shape == 'b':
        f[1], p[1] = -size[1], -stub_size[1]
        orientation = 90
    elif shape == 'D':
        f[1], p[1] = -size[1], -stub_size[1]
        f[0], p[0] = -size[0], -stub_size[0]
        orientation = 90
    xpts = [0, 0, f[0], f[0], p[0], p[0], 0]
    ypts = [0, f[1], f[1], 0, 0, -p[1], -p[1]]

    D = Device(name = 'flagpole')
    pad_poly = D.add_polygon([xpts,ypts], layer = layer)
    if taper_type == 'fillet':
        taper_amount = min([abs(f[0]-p[0]), abs(p[1])])
        pad_poly.fillet([0,0,0,0,taper_amount,0,0])
    elif taper_type == 'straight':
        D.add_polygon([xpts[3:6],ypts[3:6]], layer = layer)

    D.add_port(name = 1, midpoint = [p[0]/2, -p[1]],  width = abs(p[0]), orientation = orientation)
    D.add_port(name = 2, midpoint = [f[0]/2, f[1]],  width = abs(f[0]), orientation = orientation-180)
    return D


def tee(size = (4,2), stub_size = (2,1), taper_type = None, layer = 0):
    f = np.array(size)
    p = np.array(stub_size)

    xpts = np.array([f[0], f[0], p[0], p[0], -p[0], -p[0], -f[0], -f[0]])/2
    ypts = [f[1], 0, 0, -p[1], -p[1], 0, 0, f[1]]

    D = Device(name = 'tee')
    pad_poly = D.add_polygon([xpts,ypts], layer = layer)
    if taper_type == 'fillet':
        taper_amount = min([abs(f[0]-p[0]), abs(p[1])])
        pad_poly.fillet([0,0,taper_amount,0,0,taper_amount,0,0])
    elif taper_type == 'straight':
        taper_poly1 = D.add_polygon([xpts[1:4],ypts[1:4]], layer = layer)
        taper_poly2 = D.add_polygon([xpts[4:7],ypts[4:7]], layer = layer)

    D.add_port(name = 1, midpoint = [f[0]/2, f[1]/2],  width = f[1], orientation = 0)
    D.add_port(name = 2, midpoint = [-f[0]/2, f[1]/2],  width = f[1], orientation = 180)
    D.add_port(name = 3, midpoint = [0, -p[1]],  width = p[0], orientation = -90)
    return D


#==============================================================================
# Example code
#==============================================================================

#cp = compass(size = [4,2])
#quickplot(cp)


#cpm = compass_multi(size = [40,20], ports = {'N':3,'S':4, 'E':1, 'W':8}, layer = 0)
#quickplot(cpm)


#cpm = compass_multi(size = [40,20], ports = {'N':3,'S':4, 'E':1, 'W':8}, layer = 0)
#inset_polygon = offset(cpm, distance = -2, layer = 1)
#cpm.add_polygon(inset_polygon)
#quickplot(cpm)

#fp = flagpole(size = [4,2], stub_size = [2,1], shape = 'p', taper_type = 'straight', layer = 0)
#quickplot(fp)


#tp = tee(size = [4,2], stub_size = [2,1], taper_type = 'fillet', layer = 0)
#quickplot(tp)







#==============================================================================
#
# Tapers
#
#==============================================================================

# TODO change this so "width1" and "width2" arguments can accept Port directly
def taper(length = 10, width1 = 5, width2 = None, port = None, layer = 0):
    if type(port) is Port and width1 is None: width1 = port.width
    if width2 is None: width2 = width1
    xpts = [0, length, length, 0]
    ypts = [width1/2, width2/2, -width2/2, -width1/2]

    D = Device('taper')
    D.add_polygon([xpts,ypts], layer = layer)
    D.add_port(name = 1, midpoint = [0, 0], width = width1, orientation = 180)
    D.add_port(name = 2, midpoint = [length, 0], width = width2, orientation = 0)
    if type(port) is Port:
        D.rotate(angle = port.orientation, center = [0,0])
        D.move(origin = [0,0], destination = port.midpoint)
    return D


def ramp(length = 10, width1 = 5, width2 = 8, layer = 0):
    if width2 is None: width2 = width1
    xpts = [0, length, length, 0]
    ypts = [width1, width2, 0, 0]
    D = Device('ramp')
    D.add_polygon([xpts,ypts], layer = layer)
    D.add_port(name = 1, midpoint = [0, width1/2], width = width1, orientation = 180)
    D.add_port(name = 2, midpoint = [length, width2/2], width = width2, orientation = 0)
    return D


# Equations taken from
# Hammerstad, E., & Jensen, O. (1980). Accurate Models for Microstrip
# Computer-Aided Design.  http://doi.org/10.1109/MWSYM.1980.1124303
def _microstrip_Z(wire_width, dielectric_thickness, eps_r):
    # Note these equations can be further corrected for thick films (Hammersted Eqs 6-9)
    # and also for frequency since microstrips are dispersive  (Hammersted Eqs 10-12)

    u = wire_width/dielectric_thickness
    eta = 376.73 # Vacuum impedance

    a = 1 + log((u**4 + (u/52)**2)/(u**4 + 0.432))/49 + log(1 + (u/18.1)**3)/18.7;
    b = 0.564*((eps_r-0.9)/(eps_r+3))**0.053;
    F = 6 + (2*pi-6)*exp(-(30.666/u)**0.7528);
    eps_eff = 0.5*(eps_r+1) + 0.5*(eps_r-1)*(1 + 10/u)**(-a*b);
    Z = eta/(2*pi) * log(F/u + sqrt(1+(2/u)**2)) /sqrt(eps_eff);
    return Z,eps_eff


def _microstrip_LC_per_meter(wire_width, dielectric_thickness, eps_r):
    # Use the fact that v = 1/sqrt(L_m*C_m) = 1/sqrt(eps*mu) and
    # Z = sqrt(L_m/C_m)   [Where L_m is inductance per meter]

    Z, eps_eff =  _microstrip_Z(wire_width, dielectric_thickness, eps_r)
    eps0 =  8.854e-12
    mu0 = 4*pi*1e-7

    eps = eps_eff*eps0
    mu = mu0
    L_m = sqrt(eps*mu)*Z
    C_m = sqrt(eps*mu)/Z
    return L_m, C_m


def _microstrip_Z_with_Lk(wire_width, dielectric_thickness, eps_r, Lk_per_sq):
    # Add a kinetic inductance and recalculate the impedance, be careful
    # to input Lk as a per-meter inductance

    L_m, C_m = _microstrip_LC_per_meter(wire_width, dielectric_thickness, eps_r)
    Lk_m = Lk_per_sq*(1.0/wire_width)
    Z = sqrt((L_m+Lk_m)/C_m)
    return Z

def _microstrip_v_with_Lk(wire_width, dielectric_thickness, eps_r, Lk_per_sq):
    L_m, C_m = _microstrip_LC_per_meter(wire_width, dielectric_thickness, eps_r)
    Lk_m = Lk_per_sq*(1.0/wire_width)
    v = 1/sqrt((L_m+Lk_m)*C_m)
    return v

def _find_microstrip_wire_width(Z_target, dielectric_thickness, eps_r, Lk_per_sq):

    def error_fun(wire_width):
        Z_guessed = _microstrip_Z_with_Lk(wire_width, dielectric_thickness, eps_r, Lk_per_sq)
        return (Z_guessed-Z_target)**2 # The error

    x0 = dielectric_thickness
    w = fmin(error_fun, x0, args=(), disp=False)
    return w[0]

def _G_integrand(xip, B):
    return besseli(0, B*sqrt(1-xip**2))


def _G(xi, B):
    return B/sinh(B)*integrate.quad(_G_integrand, 0, xi, args = (B))[0]

@device_lru_cache
def hecken_taper(length = 200, B = 4.0091, dielectric_thickness = 0.25, eps_r = 2,
                 Lk_per_sq = 250e-12, Z1 = None, Z2 = None, width1 = None, width2 = None,
                 num_pts = 100, layer = 0):
    if width1 is not None:  Z1 = _microstrip_Z_with_Lk(width1*1e-6, dielectric_thickness*1e-6, eps_r, Lk_per_sq)
    if width2 is not None:  Z2 = _microstrip_Z_with_Lk(width2*1e-6, dielectric_thickness*1e-6, eps_r, Lk_per_sq)
    xi_list = np.linspace(-1,1, num_pts) # Normalized length of the wire [-1 to +1]
    Z = [np.exp( 0.5*log(Z1*Z2) + 0.5*log(Z2/Z1)*_G(xi, B) ) for xi in xi_list]
    widths = np.array([_find_microstrip_wire_width(z, dielectric_thickness*1e-6, eps_r, Lk_per_sq)*1e6 for z in Z])
    x = ((xi_list/2)*length)

    # Compensate for varying speed of light in the microstrip by shortening
    # and lengthening sections according to the speed of light in that section
    v = np.array([_microstrip_v_with_Lk(w*1e-6, dielectric_thickness*1e-6, eps_r, Lk_per_sq) for w in widths])
    dx = np.diff(x)
    dx_compensated = dx/v[:-1]
    x_compensated = np.cumsum(dx_compensated)
    x = np.hstack([0,x_compensated])/max(x_compensated)*length

    # Create blank device and add taper polygon
    D = Device('hecken')
    xpts = np.concatenate([x, x[::-1]])
    ypts = np.concatenate([widths/2, -widths[::-1]/2])
    D.add_polygon((xpts,ypts), layer = layer)
    D.add_port(name = 1, midpoint = (0,0), width = widths[0], orientation = 180)
    D.add_port(name = 2, midpoint = (length,0), width = widths[-1], orientation = 0)

    # Add meta information about the taper
    D.info['num_squares'] = np.sum(np.diff(x)/widths[:-1])
    D.info['width1'] = widths[0]
    D.info['width2'] = widths[-1]
    D.info['Z1'] = Z[0]
    D.info['Z2'] = Z[-1]
    # Note there are two values for v/c (and f_cutoff) because the speed of
    # light is different at the beginning and end of the taper
    D.info['w'] = widths
    D.info['x'] = x
    D.info['Z'] = Z
    D.info['v/c'] = v/3e8
    BetaLmin = np.sqrt(B**2 + 6.523)
    D.info['f_cutoff'] = BetaLmin*D.info['v/c'][0]*3e8/(2*pi*length*1e-6)
    D.info['length'] = length

    return D


@device_lru_cache
def meander_taper(x_taper, w_taper, meander_length = 1000, spacing_factor = 3,
                  min_spacing = 0.5, layer = 0):

    def taper_width(x):
        return np.interp(x, x_taper, w_taper)


    def taper_section(x_start, x_end, num_pts = 30, layer = 0):
        D = Device('tapersec')
        length =  x_end - x_start
        x = np.linspace(0, length, num_pts)
        widths = np.linspace(taper_width(x_start), taper_width(x_end), num_pts)
        xpts = np.concatenate([x, x[::-1]])
        ypts = np.concatenate([widths/2, -widths[::-1]/2])
        D.add_polygon((xpts,ypts), layer = layer)
        D.add_port(name = 1, midpoint = (0,0), width = widths[0], orientation = 180)
        D.add_port(name = 2, midpoint = (length,0), width = widths[-1], orientation = 0)
        return D

    def arc_tapered(radius = 10, width1 = 1, width2 = 2, theta = 45, angle_resolution = 2.5, layer = 0):
        D = Device('arctaper')
        path1 = gdspy.Path(width = width1, initial_point = (0, 0))
        path1.turn(radius = radius, angle = theta*np.pi/180, number_of_points=int(abs(2*theta/angle_resolution)), final_width = width2)
        [D.add_polygon(p, layer = layer) for p in path1.polygons]
        D.add_port(name = 1, midpoint = (0, 0), width = width1, orientation = 180)
        D.add_port(name = 2, midpoint = (path1.x, path1.y), width = width2, orientation = path1.direction*180/np.pi)
        return D

    D = Device('meander-taper')
    xpos1 = min(x_taper)
    xpos2 = min(x_taper) + meander_length
    t = D.add_ref( taper_section(x_start = xpos1, x_end = xpos2, num_pts = 50, layer = layer) )
    D.add_port(t.ports[1])
    dir_toggle = -1
    while xpos2 < max(x_taper):
        arc_width1 = taper_width(xpos2)
        arc_radius = max(spacing_factor*arc_width1, min_spacing)
        arc_length = np.pi*arc_radius
        arc_width2 = taper_width(xpos2 + arc_length)
        A = arc_tapered(radius = arc_radius, width1 = arc_width1,
                        width2 = arc_width2, theta = 180*dir_toggle, layer = layer)
        a = D.add_ref(A)
        a.connect(port = 1, destination = t.ports[2])
        dir_toggle = -dir_toggle
        xpos1 = xpos2 + arc_length
        xpos2 = xpos1 + meander_length
        t = D.add_ref( taper_section(x_start = xpos1, x_end = xpos2, num_pts = 30, layer = layer) )
        t.connect(port = 1, destination = a.ports[2])
    D.add_port(t.ports[2])

    return D

#==============================================================================
# Example code
#==============================================================================

#D = racetrack_gradual(width, R = 5, N=3)
#quickplot(D)

# D = hecken_taper(length = 200, B = 4.0091, dielectric_thickness = 0.25, eps_r = 2,
#                  Lk_per_sq = 250e-12, Z1 = 50, width2 = 0.3,
#                  num_pts = 100, layer = 0)
# quickplot(D)

#t = np.linspace(0,1)
#x,y = _racetrack_gradual_parametric(t, R = 5, N = 3)
#plt.plot(x,y)
#plt.axis('equal')





#==============================================================================
#
# Text
#
#==============================================================================

# The DEPLOF font is made by David Elata, MEMS Lab, Technion, Haifa, Israel and
# and is used with permission.  The raw polygon entries are sourced from
# Ulf Griesmann's modified DEPLOF implementation used in the MATLAB gdsii
# toolbox https://github.com/ulfgri/gdsii-toolbox/ and are used with permission


_glyph = {}
_width = {}
_indent = {}

_glyph[33] = [[[100,-100],[100,100],[300,100],[300,-100],[100,-100]], [[100,250],[100,1100],[ 300,1100],[300,250],[100,250]]]
_glyph[34] = [[[300,800],[300,1200],[500,1200],[500,1000],[300,800]], [[600,800],[600,1200],[ 800,1200],[800,1000],[600,800]]]
_glyph[35] = [[[150,0],[170,200],[50,200],[50,400],[190,400],[210,600],[100,600],[100,800],[230,800],[ 250,1000],[450,1000],[390,400],[530,400],[510,200],[370,200],[350,0],[150,0]],  [[550,0],[610,600],[470,600],[490,800],[630,800],[650,1000],[850,1000],[830,800],[950,800],[ 950,600],[810,600],[790,400],[900,400],[900,200],[770,200],[750,0],[550,0]]]
_glyph[36] = [[[400,1000],[400,1200],[600,1200],[600,1000],[800,1000],[900,900],[900,800],[300,800],[ 300,600],[400,600],[400,700],[600,700],[600,600],[800,600],[900,500],[900,100],[ 800,0],[600,0],[600,-200],[400,-200],[400,0],[200,0],[100,100],[100,200],[700,200],[ 700,400],[600,400],[600,300],[400,300],[400,400],[200,400],[100,500],[100,900],[ 200,1000],[400,1000]]]
_glyph[37] = [[[100,100],[800,1000],[900,900],[200,0],[100,100]],  [[100,900],[400,900],[400,650],[350,600],[200,600],[300,700],[300,800],[200,800],[ 200,700],[100,600],[100,900]], [[650,400],[800,400],[700,300],[700,200],[ 800,200],[800,300],[900,400],[900,100],[600,100],[600,350],[650,400]]]
_glyph[38] = [[[700,0],[100,600],[100,800],[200,900],[400,900],[500,800],[500,800],[500,600],[ 450,550],[350,650],[400,700],[300,800],[200,700],[600,300],[700,400],[800,300],[ 700,200],[900,0],[700,0]],  [[550,50],[500,0],[100,0],[0,100],[0,300],[100,400],[150,450],[250,350],[100,200],[ 100,150],[150,100],[400,100],[450,150],[550,50]]]
_glyph[39] = [[[300,800],[300,1200],[500,1200],[500,1000],[300,800]]]
_glyph[40] = [[[100,500],[125,700],[175,900],[250,1100],[450,1100],[375,900],[325,700],[300,500],[ 325,300],[375,100],[450,-100],[250,-100],[175,100],[125,300],[100,500]]]
_glyph[41] = [[[100,1100],[300,1100],[375,900],[425,700],[450,500],[425,300],[375,100],[ 300,-100],[100,-100],[175,100],[225,300],[250,500],[225,700],[175,900],[100,1100]]]
_glyph[42] = [[[450,750],[450,1000],[550,1000],[550,750],[800,750],[800,650],[550,650],[550,400],[ 450,400],[450,650],[200,650],[200,750],[450,750]],  [[350,850],[250,850],[200,900],[200,1000],[300,1000],[350,950],[350,850]],  [[650,850],[650,950],[700,1000],[800,1000],[800,900],[750,850],[650,850]],  [[650,550],[750,550],[800,500],[800,400],[700,400],[650,450],[650,550]],  [[350,550],[350,450],[300,400],[200,400],[200,500],[250,550],[350,550]]]
# +
_glyph[43] = [[[400,600],[400,900],[600,900],[600,600],[900,600],[900,400],[600,400],[600,100],[ 400,100],[400,400],[100,400],[100,600],[400,600]]]
_glyph[44] = [[[300,200],[300,0],[100,-200],[100,200],[300,200]]]
_glyph[45] = [[[900,550],[900,350],[100,350],[100,550],[900,550]]]
_glyph[46] = [[[300,200],[300,0],[100,0],[100,200],[300,200]]]
_glyph[47] = [[[500,1200],[300,-200],[100,-200],[300,1200],[500,1200]]]
# 0
_glyph[48] = [[[400,800],[300,700],[300,300],[400,200],[350,0],[300,0],[100,200],[100,800],[ 300,1000],[530,1000],[480,800],[400,800]],  [[600,200],[700,300],[700,700],[600,800],[650,1000],[700,1000],[900,800],[ 900,200],[700,0],[470,0],[520,200],[600,200]]]
_glyph[49] = [[[200,600],[100,600],[100,800],[300,1000],[400,1000],[400,200],[500,200],[500,0],[ 100,0],[100,200],[200,200],[200,600],[200,600]]]
_glyph[50] = [[[100,900],[200,1000],[700,1000],[800,900],[800,600],[400,200],[800,200],[800,0],[ 100,0],[100,200],[600,700],[600,800],[300,800],[300,700],[100,700],[100,900]]]
_glyph[51] = [[[600,1000],[800,800],[800,600],[700,500],[800,400],[800,200],[600,0],[300,0],[ 100,200],[100,300],[300,300],[400,200],[500,200],[600,300],[500,400],[500,600],[ 600,700],[500,800],[400,800],[300,700],[100,700],[100,800],[300,1000],[600,1000]]]
_glyph[52] = [[[800,500],[800,300],[700,300],[700,0],[500,0],[500,300],[100,300],[100,1000],[300,1000],[ 300,500],[500,500],[500,1000],[700,1000],[700,500],[800,500]]]
_glyph[53] = [[[800,800],[300,800],[300,600],[700,600],[800,500],[800,100],[700,0],[200,0],[100,100],[ 100,300],[300,300],[300,200],[600,200],[600,400],[200,400],[100,500],[100,1000],[ 800,1000],[800,800]]]
_glyph[54] = [[[800,700],[600,700],[600,800],[300,800],[300,600],[700,600],[800,500],[800,100],[ 700,0],[500,0],[500,200],[600,200],[600,400],[300,400],[300,200],[400,200],[400,0],[ 200,0],[100,100],[100,900],[200,1000],[700,1000],[800,900],[800,700]]]
_glyph[55] = [[[560,800],[100,800],[100,1000],[800,1000],[600,0],[400,0],[480,400],[520,600],[560,800]]]
_glyph[56] = [[[400,800],[300,800],[300,600],[600,600],[600,800],[500,800],[500,1000],[ 700,1000],[800,900],[800,600],[700,500],[800,400],[800,100],[700,0],[ 500,0],[500,200],[600,200],[600,400],[300,400],[300,200],[400,200],[400,0],[ 200,0],[100,100],[100,400],[200,500],[100,600],[100,900],[200,1000],[400,1000],[400,800]]]
# 9
_glyph[57] = [[[100,300],[300,300],[300,200],[600,200],[600,400],[200,400],[100,500],[100,900],[ 200,1000],[400,1000],[400,800],[300,800],[300,600],[600,600],[600,800],[ 500,800],[500,1000],[700,1000],[800,900],[800,100],[700,0],[200,0],[100,100],[100,300]]]
_glyph[58] = [[[300,200],[300,0],[100,0],[100,200],[300,200]], [[300,600],[300,400],[100,400],[100,600],[300,600]]]
_glyph[59] = [[[300,200],[300,0],[100,-200],[100,200],[300,200]], [[300,600],[300,400],[100,400],[100,600],[300,600]]]
_glyph[60] = [[[700,900],[700,700],[400,500],[700,300],[700,100],[100,500],[700,900]]]
_glyph[61] = [[[100,400],[900,400],[900,200],[100,200],[100,400]], [[100,800],[900,800],[900,600],[100,600],[100,800]]]
_glyph[62] = [[[700,500],[100,100],[100,300],[400,500],[100,700],[100,900],[700,500]]]
_glyph[63] = [[[100,1000],[200,1100],[800,1100],[900,1000],[900,500],[800,400],[600,400],[ 600,200],[400,200],[400,500],[500,600],[700,600],[700,900],[300,900],[300,800],[100,800],[100,1000]],  [[600,50],[600,-150],[400,-150],[400,50],[600,50]]]
_glyph[64] = [[[900,200],[900,100],[800,0],[300,0],[100,200],[100,800],[300,1000],[700,1000],[ 900,800],[900,500],[800,400],[450,400],[400,450],[400,600],[450,700],[600,700],[ 550,600],[550,500],[700,500],[700,700],[600,800],[400,800],[300,700],[300,300],[ 400,200],[900,200]]]
# A
_glyph[65] = [[[100,800],[300,1000],[601,1000],[800,800],[800,0],[601,0],[601,200],[500,200],[ 500,400],[601,400],[601,700],[500,800],[400,800],[300,700],[300,400],[400,400],[ 400,200],[300,200],[300,0],[99,0],[100,800]]]
_glyph[66] = [[[600,1000],[800,800],[800,600],[700,500],[800,400],[800,200],[600,0],[100,0],[100,400],[ 300,400],[300,200],[500,200],[600,300],[500,400],[420,400],[420,600],[500,600],[ 600,700],[500,800],[300,800],[300,600],[100,600],[100,1000],[600,1000]]]
_glyph[67] = [[[300,0],[100,200],[100,800],[300,1000],[600,1000],[800,800],[800,600],[600,600],[ 600,700],[500,800],[400,800],[300,700],[300,300],[400,200],[500,200],[600,300],[ 600,400],[800,400],[800,200],[600,0],[300,0]]]
_glyph[68] = [[[100,0],[100,400],[300,400],[300,200],[500,200],[600,300],[600,700],[500,800],[ 300,800],[300,600],[100,600],[100,1000],[600,1000],[800,800],[800,200],[600,0],[100,0]]]
_glyph[69] = [[[700,1000],[700,800],[300,800],[300,600],[500,600],[500,400],[300,400],[300,200],[ 700,200],[700,0],[100,0],[100,1000],[700,1000]]]
_glyph[70] = [[[100,0],[100,1000],[700,1000],[700,800],[300,800],[300,600],[500,600],[500,400],[300,400],[300,0],[100,0]]]
_glyph[71] = [[[300,0],[100,200],[100,800],[300,1000],[600,1000],[800,800],[800,700],[600,700],[500,800],[ 400,800],[300,700],[300,300],[400,200],[600,200],[600,300],[500,300],[500,500],[800,500],[ 800,100],[700,0],[300,0]]]
_glyph[72] = [[[100,1000],[300,1000],[300,600],[600,600],[600,1000],[800,1000],[800,0],[600,0],[600,400],[ 300,400],[300,0],[100,0],[100,1000]]]
_glyph[73] = [[[100,0],[100,200],[300,200],[300,800],[100,800],[100,1000],[700,1000],[700,800],[500,800],[ 500,200],[700,200],[700,0],[100,0]]]
_glyph[74] = [[[300,200],[500,200],[500,1000],[700,1000],[700,100],[600,0],[200,0],[100,100],[100,300],[ 300,300],[300,200]]]
_glyph[75] = [[[100,1000],[300,1000],[300,600],[600,1000],[800,1000],[800,900],[500,500],[800,100],[ 800,0],[600,0],[300,400],[300,0],[100,0],[100,1000]]]
_glyph[76] = [[[100,1000],[300,1000],[300,200],[800,200],[800,0],[100,0],[100,1000]]]
_glyph[77] = [[[100,1000],[300,1000],[500,700],[700,1000],[900,1000],[900,0],[700,0],[700,600],[500,300],[ 300,600],[300,0],[100,0],[100,1000]]]
_glyph[78] = [[[100,1000],[300,1000],[700,400],[700,1000],[900,1000],[900,0],[700,0],[300,600],[300,0],[100,0],[100,1000]]]
_glyph[79] = [[[100,800],[300,1000],[430,1000],[430,800],[400,800],[300,700],[300,300],[400,200],[600,200],[ 700,300],[700,700],[600,800],[570,800],[570,1000],[700,1000],[900,800],[900,200],[700,0],[ 300,0],[100,200],[100,800]]]
_glyph[80] = [[[100,1000],[700,1000],[900,800],[900,600],[700,400],[500,400],[500,600],[600,600],[700,700],[ 600,800],[300,800],[300,0],[100,0],[100,1000]]]
_glyph[81] = [[[100,800],[300,1000],[700,1000],[900,800],[900,200],[800,100],[900,0],[600,0],[600,400],[ 700,400],[700,700],[600,800],[400,800],[300,700],[300,300],[400,200],[400,0],[300,0],[ 100,200],[100,800]]]
_glyph[82] = [[[100,1000],[700,1000],[900,800],[900,600],[700,400],[900,200],[900,0],[700,0],[700,100],[ 500,300],[500,600],[600,600],[700,700],[600,800],[300,800],[300,0],[100,0],[100,1000]]]
_glyph[83] = [[[900,800],[300,800],[300,600],[800,600],[900,500],[900,100],[800,0],[200,0],[100,100],[ 100,200],[700,200],[700,400],[200,400],[100,500],[100,900],[200,1000],[800,1000],[900,900],[900,800]]]
_glyph[84] = [[[900,1000],[900,800],[600,800],[600,0],[400,0],[400,800],[100,800],[100,1000],[900,1000]]]
_glyph[85] = [[[300,1000],[300,300],[400,200],[500,200],[600,300],[600,1000],[800,1000],[800,200],[ 600,0],[300,0],[100,200],[100,1000],[300,1000]]]
_glyph[86] = [[[300,1000],[500,400],[700,1000],[900,1000],[600,0],[400,0],[100,1000],[300,1000]]]
_glyph[87] = [[[100,1000],[300,1000],[300,400],[500,700],[700,400],[700,1000],[900,1000],[900,0],[ 700,0],[500,300],[300,0],[100,0],[100,1000]]]
_glyph[88] = [[[367,500],[100,900],[100,1000],[300,1000],[500,700],[700,1000],[900,1000],[ 900,900],[633,500],[900,100],[900,0],[700,0],[500,300],[300,0],[100,0],[100,100],[367,500]]]
_glyph[89] = [[[600,450],[600,0],[400,0],[400,450],[100,900],[100,1000],[300,1000],[500,700],[ 700,1000],[900,1000],[900,900],[600,450]]]
# Z
_glyph[90] = [[[100,1000],[900,1000],[900,700],[300,200],[900,200],[900,0],[100,0],[100,300],[ 700,800],[100,800],[100,1000]]]
_glyph[91] = [[[400,1200],[400,1000],[300,1000],[300,0],[400,0],[400,-200],[100,-200],[100,1200],[400,1200]]]
_glyph[92] = [[[300,1200],[500,-200],[300,-200],[100,1200],[300,1200]]]
_glyph[93] = [[[400,1200],[400,-200],[100,-200],[100,0],[200,0],[200,1000],[100,1000],[100,1200],[400,1200]]]
_glyph[94] = [[[0,500],[400,900],[800,500],[600,500],[400,700],[200,500],[0,500]]]
_glyph[95] = [[[100,200],[900,200],[900,0],[100,0],[100,200]]]
_glyph[96] = [[[300,1000],[300,1200],[500,1200],[500,800],[300,1000]]]
# a
_glyph[97] = [[[800,0],[300,0],[100,200],[100,500],[334,700],[600,700],[600,775],[800,775],[800,400],[ 600,400],[600,500],[400,500],[300,400],[300,300],[400,200],[600,200],[600,300],[800,300],[800,0]]]
_glyph[98] = [[[100,300],[300,300],[300,200],[500,200],[600,300],[600,400],[500,500],[300,500],[300,400],[ 100,400],[100,1000],[300,1000],[300,700],[600,700],[800,500],[800,200],[600,0],[100,0],[100,300]]]
_glyph[99] = [[[800,200],[600,0],[300,0],[100,200],[100,500],[300,700],[600,700],[800,500],[800,400],[ 600,400],[500,500],[400,500],[300,400],[300,300],[400,200],[500,200],[600,300],[800,300],[800,200]]]
_glyph[100] = [[[800,0],[300,0],[100,200],[100,500],[300,700],[600,700],[600,1000],[800,1000],[800,400],[ 600,400],[600,500],[400,500],[300,400],[300,300],[400,200],[600,200],[600,300],[800,300],[800,0]]]
_glyph[101] = [[[200,0],[100,100],[100,700],[200,800],[700,800],[800,700],[800,400],[700,300],[440,300],[ 440,500],[600,500],[600,600],[300,600],[300,200],[800,200],[800,100],[700,0],[200,0]]]
_glyph[102] = [[[600,800],[300,800],[300,600],[500,600],[500,400],[300,400],[300,0],[100,0],[100,900],[ 200,1000],[600,1000],[600,800]]]
_glyph[103] = [[[800,400],[600,400],[600,500],[400,500],[300,400],[300,300],[400,200],[600,200],[ 600,300],[800,300],[800,-200],[700,-300],[300,-300],[200,-200],[100,-100],[ 600,-100],[600,0],[334,0],[100,200],[100,500],[300,700],[800,700],[800,400]]]
_glyph[104] = [[[600,0],[600,400],[500,500],[400,500],[300,400],[300,0],[100,0],[100,1100],[300,1100],[ 300,600],[400,700],[600,700],[800,500],[800,0],[600,0]]]
_glyph[105] = [[[100,0],[100,600],[300,600],[300,0],[100,0]],  [[300,1000],[300,800],[100,800],[100,1000],[300,1000]]]
_glyph[106] = [[[100,-100],[100,0],[300,0],[300,600],[500,600],[500,-100],[400,-200],[200,-200],[100,-100]],  [[500,1000],[500,800],[300,800],[300,1000],[500,1000]]]
_glyph[107] = [[[300,500],[600,700],[800,700],[800,600],[500,400],[800,100],[800,0],[600,0],[ 300,300],[300,0],[100,0],[100,1100],[300,1100],[300,500]]]
_glyph[108] = [[[500,0],[200,0],[100,100],[100,1000],[300,1000],[300,200],[500,200],[500,0]]]
_glyph[109] = [[[500,400],[400,500],[300,400],[300,0],[100,0],[100,700],[300,700],[300,600],[ 400,700],[500,700],[600,600],[700,700],[900,700],[1100,500],[1100,0],[900,0],[ 900,400],[800,500],[700,400],[700,0],[500,0],[500,400]]]
_glyph[110] = [[[600,0],[600,400],[500,500],[400,500],[300,400],[300,0],[100,0],[100,700],[300,700],[ 300,600],[400,700],[600,700],[800,500],[800,0],[600,0]]]
_glyph[111] = [[[600,700],[800,500],[800,200],[600,0],[300,0],[100,200],[100,500],[300,700],[ 400,700],[400,500],[300,400],[300,300],[400,200],[500,200],[600,300],[600,400],[ 500,500],[500,700],[600,700]]]
_glyph[112] = [[[100,700],[600,700],[800,500],[800,200],[600,0],[300,0],[300,-300],[100,-300],[ 100,300],[300,300],[300,200],[500,200],[600,300],[600,400],[500,500],[300,500],[ 300,400],[100,400],[100,700]]]
_glyph[113] = [[[800,400],[600,400],[600,500],[400,500],[300,400],[300,300],[400,200],[600,200],[ 600,300],[800,300],[800,-300],[600,-300],[600,0],[300,0],[100,200],[100,500],[ 300,700],[800,700],[800,400]]]
_glyph[114] = [[[600,400],[600,500],[400,500],[300,400],[300,0],[100,0],[100,700],[300,700],[ 300,600],[400,700],[700,700],[800,600],[800,400],[600,400]]]
_glyph[115] = [[[200,0],[100,100],[100,200],[600,200],[600,300],[200,300],[100,400],[100,700],[ 200,800],[700,800],[800,700],[800,600],[300,600],[300,500],[700,500],[800,400],[ 800,100],[700,0],[200,0]]]
_glyph[116] = [[[600,0],[400,0],[300,100],[300,600],[100,600],[100,800],[300,800],[300,1000],[ 500,1000],[500,800],[700,800],[700,600],[500,600],[500,200],[600,200],[600,0]]]
_glyph[117] = [[[300,700],[300,300],[400,200],[500,200],[600,300],[600,700],[800,700],[800,0],[ 600,0],[600,100],[500,0],[300,0],[100,200],[100,700],[300,700]]]
_glyph[118] = [[[300,0],[100,700],[300,700],[400,350],[500,700],[700,700],[500,0],[300,0]]]
_glyph[119] = [[[600,350],[500,0],[300,0],[100,700],[300,700],[400,350],[500,700],[700,700],[ 800,350],[900,700],[1100,700],[900,0],[700,0],[600,350]]]
_glyph[120] = [[[308,350],[100,600],[100,700],[300,700],[450,520],[600,700],[800,700],[ 800,600],[592,350],[800,100],[800,0],[600,0],[450,180],[300,0],[100,0],[100,100],[308,350]]]
_glyph[121] = [[[214,-300],[300,0],[100,700],[300,700],[400,350],[500,700],[700,700],[500,0],[414,-300],[214,-300]]]
#z
_glyph[122] = [[[100,500],[100,700],[700,700],[700,500],[400,200],[700,200],[700,0],[100,0],[ 100,200],[400,500],[100,500]]]
_glyph[123] = [[[100,500],[200,600],[200,1000],[400,1200],[500,1200],[500,1000],[400,1000],[ 400,600],[300,500],[400,400],[400,0],[500,0],[500,-200],[400,-200],[200,0],[200,400],[100,500]]]
_glyph[124] = [[[100,-100],[100,1100],[300,1100],[300,-100],[100,-100]]]
_glyph[125] = [[[500,500],[400,600],[400,1000],[200,1200],[100,1200],[100,1000],[200,1000],[ 200,600],[300,500],[200,400],[200,0],[100,0],[100,-200],[200,-200],[400,0],[400,400],[500,500]]]
_glyph[126] = [[[100,700],[250,800],[350,800],[650,600],[750,600],[900,700],[ 900,500],[ 750,400],[650,400],[350,600],[250,600],[100,500],[100,700]]]
_glyph[230] = [[[300,700],[300,300],[400,200],[500,200],[600,300],[600,700],[800,700],[800,0],[600,0],[ 600,100],[500,0],[400,0],[300,100],[300,-300],[100,-300],[100,700],[300,700]]]


# _glyph _widths and _indents
_width[33] = 400;  _indent[33] = 100 # !
_width[34] = 500;  _indent[34] = 200 # "
_width[35] = 800;  _indent[35] = 100 # #
_width[36] = 800;  _indent[36] = 100 # $
_width[37] = 800;  _indent[37] = 100 # #
_width[38] = 900;  _indent[38] = 000 # &
_width[39] = 200;  _indent[39] = 300 # '
_width[40] = 450;  _indent[40] = 100 # (
_width[41] = 450;  _indent[41] = 100 # )
_width[42] = 600;  _indent[42] = 200 # *
_width[43] = 800;  _indent[43] = 100
_width[44] = 200;  _indent[44] = 100
_width[45] = 800;  _indent[45] = 100
_width[46] = 200;  _indent[46] = 100
_width[47] = 400;  _indent[47] = 100
_width[48] = 800;  _indent[48] = 100
_width[49] = 400;  _indent[49] = 100
_width[50] = 700;  _indent[50] = 100
_width[51] = 700;  _indent[51] = 100
_width[52] = 700;  _indent[52] = 100
_width[53] = 700;  _indent[53] = 100
_width[54] = 700;  _indent[54] = 100
_width[55] = 700;  _indent[55] = 100
_width[56] = 700;  _indent[56] = 100
_width[57] = 700;  _indent[57] = 100
_width[58] = 200;  _indent[58] = 100
_width[59] = 200;  _indent[59] = 100
_width[60] = 600;  _indent[60] = 100
_width[61] = 800;  _indent[61] = 100
_width[62] = 600;  _indent[62] = 100
_width[63] = 800;  _indent[63] = 100
_width[64] = 800;  _indent[64] = 100
_width[65] = 700;  _indent[65] = 100
_width[66] = 700;  _indent[66] = 100
_width[67] = 700;  _indent[67] = 100
_width[68] = 700;  _indent[68] = 100
_width[69] = 600;  _indent[69] = 100
_width[70] = 600;  _indent[70] = 100
_width[71] = 700;  _indent[71] = 100
_width[72] = 700;  _indent[72] = 100
_width[73] = 600;  _indent[73] = 100
_width[74] = 600;  _indent[74] = 100
_width[75] = 700;  _indent[75] = 100
_width[76] = 700;  _indent[76] = 100
_width[77] = 800;  _indent[77] = 100
_width[78] = 800;  _indent[78] = 100
_width[79] = 800;  _indent[79] = 100
_width[80] = 800;  _indent[80] = 100
_width[81] = 800;  _indent[81] = 100
_width[82] = 800;  _indent[82] = 100
_width[83] = 800;  _indent[83] = 100
_width[84] = 800;  _indent[84] = 100
_width[85] = 700;  _indent[85] = 100
_width[86] = 800;  _indent[86] = 100
_width[87] = 800;  _indent[87] = 100
_width[88] = 800;  _indent[88] = 100
_width[89] = 800;  _indent[89] = 100
_width[90] = 800;  _indent[90] = 100
_width[91] = 300;  _indent[91] = 100
_width[92] = 400;  _indent[92] = 100
_width[93] = 300;  _indent[93] = 100
_width[94] = 800;  _indent[94] = 000
_width[95] = 800;  _indent[95] = 100
_width[96] = 200;  _indent[96] = 300
_width[97] = 700;  _indent[97] = 100
_width[98] = 700;  _indent[98] = 100
_width[99] = 700;  _indent[99] = 100
_width[100] = 700;  _indent[100] = 100
_width[101] = 700;  _indent[101] = 100
_width[102] = 500;  _indent[102] = 100
_width[103] = 700;  _indent[103] = 100
_width[104] = 700;  _indent[104] = 100
_width[105] = 200;  _indent[105] = 100
_width[106] = 400;  _indent[106] = 100
_width[107] = 700;  _indent[107] = 100
_width[108] = 400;  _indent[108] = 100
_width[109] = 1000;  _indent[109] = 100
_width[110] = 700;  _indent[110] = 100
_width[111] = 700;  _indent[111] = 100
_width[112] = 700;  _indent[112] = 100
_width[113] = 700;  _indent[113] = 100
_width[114] = 700;  _indent[114] = 100
_width[115] = 700;  _indent[115] = 100
_width[116] = 600;  _indent[116] = 100
_width[117] = 700;  _indent[117] = 100
_width[118] = 600;  _indent[118] = 100
_width[119] = 1000;  _indent[119] = 100
_width[120] = 700;  _indent[120] = 100
_width[121] = 600;  _indent[121] = 100
_width[122] = 600;  _indent[122] = 100
_width[123] = 500;  _indent[123] = 100  # {
_width[124] = 400;  _indent[124] = 100  # |
_width[125] = 500;  _indent[125] = 100  # }
_width[126] = 800;  _indent[126] = 100  # ~
_width[230] = 700;  _indent[230] = 100  # Greek mu

def text(text = 'abcd', size = 10, justify = 'left', layer = 0):
    scaling = size/1000
    position = (0,0)
    xoffset = 0
    yoffset = 0
    t = Device('text')
    for line in text.split('\n'):
        l = Device(name = 'textline')
        for c in line:
            ascii_val = ord(c)
            if c == ' ':
                xoffset += 500*scaling
            elif (33 <= ascii_val <= 126) or (ascii_val == 230):
                for poly in _glyph[ascii_val]:
                    xpts = np.array(poly)[:,0]*scaling
                    ypts = np.array(poly)[:,1]*scaling
                    l.add_polygon([xpts + xoffset,ypts + yoffset], layer=layer)
                xoffset += (_width[ascii_val] + _indent[ascii_val])*scaling
            else: 
                valid_chars = '!"#$%&\'()*+,-./0123456789:;<=>?@ABCDEFGHIJKLMNOPQRSTUVWXYZ[\\]^_`abcdefghijklmnopqrstuvwxyz{|}~æ'
                warnings.warn('[PHIDL] text(): Warning, some characters ignored, no geometry for character "%s" with ascii value %s. ' \
                'Valid characters: %s'  % (chr(ascii_val), ascii_val,valid_chars))
        t.add_ref(l)
        yoffset -= 1500*scaling
        xoffset = position[0]
    justify = justify.lower()
    for l in t.references:
        if justify == 'left':   pass
        if justify == 'right':  l.xmax = position[0]
        if justify == 'center': l.move(origin = l.center, destination = position, axis = 'x')
    t.flatten()
    return t


#==============================================================================
# Example code
#==============================================================================

#D = text('the quick brown\n fox jumped over\nthe lazy dog', justify = 'center', size = 800)
#quickplot(D)




#==============================================================================
#
# Wafer and die
#
#==============================================================================



def basic_die(
              size = (10000, 10000),
              street_width = 100,
              street_length = 1000,
              die_name = 'chip99',
              text_size = 100,
              text_location = 'SW',
              layer = 0,
              draw_bbox = True,
              bbox_layer = 99,
              ):

    #==========================================================================
    #  Create the basic geometry
    #==========================================================================
    D = Device(name = 'die')
    xpts = np.array([size[0]/2, size[0]/2, size[0]/2-street_width, size[0]/2-street_width, size[0]/2-street_length, size[0]/2-street_length])
    ypts = np.array([size[1]/2, size[1]/2-street_length, size[0]/2-street_length, size[0]/2-street_width, size[0]/2-street_width, size[1]/2])
    D.add_polygon([xpts,ypts], layer = layer)
    D.add_polygon([-xpts,ypts], layer = layer)
    D.add_polygon([xpts,-ypts], layer = layer)
    D.add_polygon([-xpts,-ypts], layer = layer)

    if draw_bbox is True:
        s = np.array(size)/2
        D.add_polygon([[s[0],s[1]], [s[0],-s[1]],[-s[0],-s[1]],[-s[0],s[1]]], layer = bbox_layer)
    D.center = (0,0)
    t = D.add_ref(text(text = die_name, size = text_size, layer=layer))

    d = street_width + 20
    sx, sy = size[0]/2, size[1]/2
    if type(text_location) is str:
        if text_location.upper() == 'NW':
            t.xmin, t.ymax = [-sx + d, sy - d]
        elif text_location.upper() == 'N':
            t.x, t.ymax = [0, sy - d]
        elif text_location.upper() == 'NE':
            t.xmax, t.ymax = [sx - d, sy - d]
        if text_location.upper() == 'SW':
            t.xmin, t.ymin = [-sx + d, -sy + d]
        elif text_location.upper() == 'S':
            t.x, t.ymin = [0, -sy + d]
        elif text_location.upper() == 'SE':
            t.xmax, t.ymin = [sx - d, -sy + d]
    else:
        t.x, t.y = text_location

    return D



#==============================================================================
# Example code
#==============================================================================

# D = basic_die(size = (10000, 10000), street_width = 100, street_length = 1000,
#               die_name = 'chip99', text_size = 300, text_location = 'SW',  layer = 0,
#               draw_bbox = True,  bbox_layer = 99)
# quickplot(D)





#==============================================================================
#
# Waveguide curves
#
#==============================================================================


def racetrack_gradual(width = 0.3, R = 5, N = 3, layer = 0):
    curve_fun = lambda t: _racetrack_gradual_parametric(t, R = 5, N = 3)
    route_path = gdspy.Path(width = width, initial_point = [0,0])
    route_path.parametric(curve_fun, number_of_evaluations=99,\
            max_points=4000,  final_distance=None, layer=layer)
    D = Device('racetrack')
    D.add(route_path)
    return D


def _racetrack_gradual_parametric(t, R, N):
    """ Takes in a parametric value ``t`` on (0,1), returns the x,y coordinates
    of a racetrack bent according to 20090810_EOS4_modulator_designs_excerptForJasonGradualBends.ppt """
    x0 = R/2**(1/N)
    Rmin = 2**(0.5-1/N)/(N-1)*R
    R0 = R-(x0-Rmin/sqrt(2))
    t = np.array(t)
    x,y = np.zeros(t.shape), np.zeros(t.shape)

    # Doing the math
    x = cos(t*pi/2)*R0 # t (0-1) while x (0 to R0)
    ii =  (Rmin/sqrt(2) < x) & (x <= R0)
    jj =  (0 < x) & (x <= Rmin/sqrt(2))
    y[ii] = (R**N - (x[ii]+(x0-Rmin/sqrt(2)))**N)**(1/N)
    y[jj] = (x0-Rmin/sqrt(2))+sqrt(Rmin**2-x[jj]**2)
    return x,y



#==============================================================================
# Example code
#==============================================================================

# D = racetrack_gradual(width = 0.3, R = 5, N = 3)
# quickplot(D)



# t = np.linspace(0,1)
# x,y = _racetrack_gradual_parametric(t, R = 5, N = 3)
# plt.plot(x,y)
# plt.axis('equal')







#==============================================================================
#
# Fill
#
#==============================================================================


def _rasterize_polygons(polygons, bounds = [[-100, -100], [100, 100]], dx = 1, dy = 1):
    try:
        from skimage import draw
    except:
        raise ImportError("""
            The fill function requires the module "scikit-image"
            to operate.  Please retry after installing scikit-image:

            $ pip install --upgrade scikit-image """)


    # Prepare polygon array by shifting all points into the first quadrant and
    # separating points into x and y lists
    xpts = []
    ypts = []
    for p in polygons:
        p_array = np.asarray(p)
        x = p_array[:,0]
        y = p_array[:,1]
        xpts.append((x-bounds[0][0])/dx-0.5)
        ypts.append((y-bounds[0][1])/dy-0.5)

    # Initialize the raster matrix we'll be writing to
    xsize = int(np.ceil((bounds[1][0]-bounds[0][0]))/dx)
    ysize = int(np.ceil((bounds[1][1]-bounds[0][1]))/dy)
    raster = np.zeros((ysize, xsize), dtype=np.bool)

    # TODO: Replace polygon_perimeter with the supercover version
    for n in range(len(xpts)):
        rr, cc = draw.polygon(ypts[n], xpts[n], shape=raster.shape)
        rrp, ccp = draw.polygon_perimeter(ypts[n], xpts[n], shape=raster.shape, clip=False)
        raster[rr, cc] = 1
        raster[rrp, ccp] = 1

    return raster

def _raster_index_to_coords(i, j, bounds = [[-100, -100], [100, 100]], dx = 1, dy = 1):
    x = (j+0.5)*dx + bounds[0][0]
    y = (i+0.5)*dy + bounds[0][1]
    return x,y


def _expand_raster(raster, distance = (4,2)):
    try:
        from skimage import draw, morphology
    except:
        raise ImportError("""
            The fill function requires the module "scikit-image"
            to operate.  Please retry after installing scikit-image:

            $ pip install --upgrade scikit-image """)
    if distance[0] <= 0.5 and distance[1] <= 0.5: return raster

    num_pixels = np.array(np.ceil(distance), dtype = int)
    neighborhood = np.zeros((num_pixels[1]*2+1, num_pixels[0]*2+1), dtype=np.bool)
    rr, cc = draw.ellipse(num_pixels[1], num_pixels[0], distance[1]+0.5, distance[0]+0.5)
    neighborhood[rr, cc] = 1

    return morphology.binary_dilation(image = raster, selem=neighborhood)



def _fill_cell_rectangle(size = (20,20), layers = (0,1,3),
                         densities = (0.5, 0.25, 0.7), inverted = (False, False, False)):
    D = Device('fillcell')
    for layer, density, inv in zip(layers, densities, inverted):
        rectangle_size = np.array(size)*np.sqrt(density)
#        r = D.add_ref(rectangle(size = rectangle_size, layer = layer))
        R = rectangle(size = rectangle_size, layer = layer)
        R.center = (0,0)
        if inv is True:
            A = rectangle(size = size)
            A.center = (0,0)
            A = A.get_polygons()
            B = R.get_polygons()
            p = gdspy.fast_boolean(A, B, operation = 'not')
            D.add_polygon(p, layer = layer)
        else:
            D.add_ref(R)
    return D

def _loop_over(var):
    # Checks if a variable is in the form of an iterable (list/tuple)
    # and if not, returns it as a list.  Useful for allowing argument
    # inputs to be either lists (e.g. [1,3,4]) or single-valued (e.g. 3)
    if hasattr(var,"__iter__"):
        return var
    else:
        return [var]

def fill_rectangle(D, fill_size = (40,10), avoid_layers = 'all', include_layers = None,
                    margin = 100, fill_layers = (0,1,3),
                   fill_densities = (0.5, 0.25, 0.7), fill_inverted = None, bbox = None):

    # Create the fill cell.  If fill_inverted is not specified, assume all False
    fill_layers = _loop_over(fill_layers)
    fill_densities = _loop_over(fill_densities)
    if fill_inverted is None: fill_inverted = [False]*len(fill_layers)
    fill_inverted = _loop_over(fill_inverted)
    if len(fill_layers) != len(fill_densities):
        raise ValueError("[PHIDL] phidl.geometry.fill_rectangle() `fill_layers` and" +
        " `fill_densities` parameters must be lists of the same length")
    if len(fill_layers) != len(fill_inverted):
        raise ValueError("[PHIDL] phidl.geometry.fill_rectangle() `fill_layers` and" +
        " `fill_inverted` parameters must be lists of the same length")

    fill_cell = _fill_cell_rectangle(size = fill_size, layers = fill_layers,
                                     densities = fill_densities, inverted = fill_inverted)
    F = Device(name = 'fill_pattern')

    if avoid_layers == 'all':
        exclude_polys = D.get_polygons(by_spec=False, depth=None)
    else:
        avoid_layers = [_parse_layer(l) for l in _loop_over(avoid_layers)]
        exclude_polys = D.get_polygons(by_spec=True, depth=None)
        exclude_polys = {key:exclude_polys[key] for key in exclude_polys if key in avoid_layers}
        exclude_polys = itertools.chain.from_iterable(exclude_polys.values())

    if include_layers is None:
        include_polys = []
    else:
        include_layers = [_parse_layer(l) for l in _loop_over(include_layers)]
        include_polys = D.get_polygons(by_spec=True, depth=None)
        include_polys = {key:include_polys[key] for key in include_polys if key in include_layers}
        include_polys = itertools.chain.from_iterable(include_polys.values())



    if bbox is None:  bbox = D.bbox

    raster = _rasterize_polygons(polygons = exclude_polys, bounds = bbox, dx = fill_size[0], dy = fill_size[1])
    raster = raster & ~_rasterize_polygons(polygons = include_polys, bounds = bbox, dx = fill_size[0], dy = fill_size[1])
    raster = _expand_raster(raster, distance = margin/np.array(fill_size))

    for i in range(np.size(raster,0)):
        sub_rasters = [list(g) for k, g in itertools.groupby(raster[i])]
        j = 0
        for s in sub_rasters:
            if s[0] == 0:
                x,y = _raster_index_to_coords(i, j, bbox, fill_size[0], fill_size[1])
                F.add(gdspy.CellArray(ref_cell = fill_cell, columns = len(s), rows = 1, spacing = fill_size, origin = (x, y)))
            j += len(s)

    return F





#==============================================================================
#
# Photonics
#
#==============================================================================


def polygon_ports(xpts=[-1,-1, 0, 0],
            ypts = [0, 1, 1, 0],
            layer = 0):
    # returns a polygon with ports on all edges
    P = Device('polygon')
    P.add_polygon([xpts, ypts], layer = layer)
    n = len(xpts)
    xpts.append(xpts[0])
    ypts.append(ypts[0])
    #determine if clockwise or counterclockwise
    cc = 0
    for i in range(0,n):
        cc += ((xpts[i+1]-xpts[i])*(ypts[i+1]+ypts[i]))

    for i in range(0,n):
        midpoint_n = [(xpts[i+1]+xpts[i])/2, (ypts[i+1]+ypts[i])/2]
        orientation_n = np.arctan2(np.sign(cc)*(xpts[i+1]-xpts[i]),np.sign(cc)*(ypts[i]-ypts[i+1]))*180/np.pi
        width_n = np.abs(np.sqrt((xpts[i+1]-xpts[i])**2+(ypts[i+1]-ypts[i])**2))
        P.add_port(name = str(i+1), midpoint = midpoint_n, width = width_n, orientation = orientation_n)

    return P

#==============================================================================
# Example code
#==============================================================================

# P = polygon(xpts=[-1,-3, 0, 0], ypts = [0, 1, 2, 0], layer = 3)
# quickplot(P)


@device_lru_cache
def grating(num_periods = 20, period = 0.75, fill_factor = 0.5, width_grating = 5, length_taper = 10, width = 0.4, partial_etch = False):
    #returns a fiber grating
    G = Device('grating')

# make the deep etched grating
    if partial_etch is False:
        # make the grating teeth
        for i in range(num_periods):
            cgrating = G.add_ref(compass(size=[period*fill_factor,width_grating], layer = 0))
            cgrating.x+=i*period

        # make the taper
        tgrating = G.add_ref(taper(length = length_taper, width1 = width_grating, width2 = width, port = None, layer = 0))
        tgrating.xmin = cgrating.xmax
        # define the port of the grating
        p = G.add_port(port = tgrating.ports[2], name = 1)
# make a partially etched grating
    if partial_etch is True:
        # hard coded overlap
            partetch_overhang = 5
            # make the etched areas (opposite to teeth)
            for i in range(num_periods):
                cgrating = G.add_ref(compass(size=[period*(1-fill_factor),width_grating+partetch_overhang*2]), layer = 1)
                cgrating.x+=i*period
                        # define the port of the grating
            p = G.add_port(port = cgrating.ports['E'], name = 1)
            p.midpoint=p.midpoint+np.array([(1-fill_factor)*period,0])

        #draw the deep etched square around the grating
            deepbox = G.add_ref(compass(size=[num_periods*period, width_grating]), layer=0)
    return G

#==============================================================================
# Example code
#==============================================================================

# G = grating(num_periods = 20, period = 0.75, fill_factor = 0.5, width_grating = 20, length_taper = 10, width = 0.4, partial_etch = False)
# quickplot(G)




#==============================================================================
#
# Test Structures
#
#==============================================================================


# Via Route ----------------------------------------
def _via_iterable(via_spacing, wire_width, wiring1_layer, wiring2_layer, via_layer, via_width):
    VI = Device('test_via_iter')
    wire1 = VI.add_ref(compass(size=(via_spacing, wire_width), layer=wiring1_layer))
    wire2 = VI.add_ref(compass(size=(via_spacing, wire_width), layer=wiring2_layer))
    via1 = VI.add_ref(compass(size=(via_width, via_width), layer=via_layer))
    via2 = VI.add_ref(compass(size=(via_width, via_width), layer=via_layer))
    wire1.connect(port='E', destination = wire2.ports['W'], overlap=wire_width)
    via1.connect(port='W', destination = wire1.ports['E'], overlap = (wire_width + via_width)/2)
    via2.connect(port='W', destination = wire2.ports['E'], overlap = (wire_width + via_width)/2)
    VI.add_port(name='W', port = wire1.ports['W'])
    VI.add_port(name='E', port = wire2.ports['E'])
    VI.add_port(name='S', midpoint = [(1*wire_width)+ wire_width/2,-wire_width/2], width = wire_width, orientation = -90)
    VI.add_port(name='N', midpoint = [(1*wire_width)+ wire_width/2,wire_width/2], width = wire_width, orientation = 90)

    return VI

def test_via(num_vias = 100, wire_width = 10, via_width = 15, via_spacing = 40, pad_size = (300,300), min_pad_spacing = 0,
                             pad_layer = 0, wiring1_layer = 1, wiring2_layer = 2, via_layer = 3):
    """
    Usage:
        Call via_route_test_structure() by indicating the number of vias you want drawn. You can also change the other parameters however
        if you do not specifiy a value for a parameter it will just use the default value
        Ex::

            via_route_test_structure(num_vias=54)

        - or -::

            via_route_test_structure(num_vias=12, pad_size=(100,100),wire_width=8)

        total requested vias (num_vias) -> this needs to be even
        pad size (pad_size) -> given in a pair (width, height)
        wire_width -> how wide each wire should be
        pad_layer -> GDS layer number of the pads
        wiring1_layer -> GDS layer number of the top wiring
        wiring2_layer -> GDS layer number of the bottom wiring
        via_layer -> GDS layer number of the vias
        ex: via_route(54, min_pad_spacing=300)
    """

    VR = Device('test_via')
    pad1 = VR.add_ref(rectangle(size=pad_size, layer=pad_layer))
    pad1_overlay = VR.add_ref(rectangle(size=pad_size, layer=wiring1_layer))
    pad2 = VR.add_ref(rectangle(size=pad_size, layer=pad_layer))
    pad2_overlay = VR.add_ref(rectangle(size=pad_size, layer=wiring1_layer))
    nub = VR.add_ref(compass(size=(3*wire_width,wire_width),layer=pad_layer))
    nub_overlay = VR.add_ref(compass(size=(3*wire_width,wire_width),layer=wiring1_layer))
    head = VR.add_ref(compass(size=(wire_width,wire_width),layer=pad_layer))
    head_overlay = VR.add_ref(compass(size=(wire_width,wire_width),layer=wiring1_layer))
    nub.ymax = pad1.ymax-5
    nub.xmin = pad1.xmax
    nub_overlay.ymax = pad1.ymax-5
    nub_overlay.xmin = pad1.xmax
    head.connect(port = "W", destination = nub.ports["E"])
    head_overlay.connect(port = "W", destination = nub_overlay.ports["E"])
    pad1_overlay.xmin = pad1.xmin
    pad1_overlay.ymin = pad1.ymin

    old_port = head.ports['S']
    count = 0
    width_via_iter = 2*via_spacing - 2*wire_width

    pad2.xmin = pad1.xmax + min_pad_spacing
    up = False
    down = True
    edge = True
    current_width = 3*wire_width + wire_width #width of nub and 1 overlap
    obj_old = head
    obj = head
    via_iterable = _via_iterable(via_spacing, wire_width, wiring1_layer, wiring2_layer, via_layer, via_width)
    while( (count+2) <= num_vias):
        obj = VR.add_ref(via_iterable)
        obj.connect(port = 'W', destination = old_port, overlap = wire_width)
        old_port = obj.ports['E']
        edge = False
        if(obj.ymax > pad1.ymax):
            obj.connect(port = 'W', destination = obj_old.ports['S'], overlap = wire_width)
            old_port = obj.ports['S']
            current_width += width_via_iter
            down = True
            up = False
            edge = True

        elif(obj.ymin < pad1.ymin):
            obj.connect(port = 'W', destination = obj_old.ports['N'], overlap = wire_width)
            old_port = obj.ports['N']
            current_width += width_via_iter
            up = True
            down = False
            edge = True
        count = count + 2
        obj_old = obj

    if(current_width < min_pad_spacing and (min_pad_spacing - current_width) > 3*wire_width):
        tail = VR.add_ref(compass(size=(min_pad_spacing-current_width+wire_width,wire_width),layer=wiring1_layer))
        tail_overlay = VR.add_ref(compass(size=(min_pad_spacing-current_width+wire_width,wire_width),layer=pad_layer))
    else:
        tail = VR.add_ref(compass(size=(3*wire_width,wire_width),layer=wiring1_layer))
        tail_overlay = VR.add_ref(compass(size=(3*wire_width,wire_width),layer=wiring1_layer))

    if(up == True and edge != True):
        tail.connect(port = 'W', destination = obj.ports['S'], overlap = wire_width)
        tail_overlay.connect(port = 'W', destination = obj.ports['S'], overlap = wire_width)
    elif(down == True and edge != True):
        tail.connect(port = 'W', destination = obj.ports['N'], overlap = wire_width)
        tail_overlay.connect(port = 'W', destination = obj.ports['N'], overlap = wire_width)
    else:
        tail.connect(port = 'W', destination = obj.ports['E'], overlap = wire_width)
        tail_overlay.connect(port = 'W', destination = obj.ports['E'], overlap = wire_width)


    pad2.xmin = tail.xmax
    pad2_overlay.xmin = pad2.xmin
    pad2_overlay.ymin = pad2.ymin

    return VR





def test_comb(pad_size = (200,200), wire_width = 1, wire_gap = 3,
              comb_layer = 0, overlap_zigzag_layer = 1,
              comb_pad_layer = None, comb_gnd_layer = None, overlap_pad_layer = None):
    """
    Usage:

    Call comb_insulation_test_structure() with any of the
    parameters shown below which you'd like to change. You
    only need to supply the parameters which you intend on
    changing You can alternatively call it with no parameters
    and it will take all the default alues shown below.
    Ex::

        comb_insulation_test_structure(pad_size=(175,175), wire_width=2, wire_gap=5)

    - or -::

        comb_insulation_test_structure()
    """
    CI = Device("test_comb")

    if comb_pad_layer is None:  comb_pad_layer = comb_layer
    if comb_gnd_layer is None:  comb_gnd_layer = comb_layer
    if overlap_pad_layer is None:  overlap_pad_layer = overlap_zigzag_layer
    wire_spacing = wire_width + wire_gap*2



    #%% pad overlays
    overlay_padb = CI.add_ref(rectangle(size=(pad_size[0]*9/10,pad_size[1]*9/10), layer=overlap_pad_layer))
    overlay_padl = CI.add_ref(rectangle(size=(pad_size[0]*9/10,pad_size[1]*9/10), layer=comb_pad_layer ) )
    overlay_padt = CI.add_ref(rectangle(size=(pad_size[0]*9/10,pad_size[1]*9/10), layer=comb_pad_layer ) )
    overlay_padr = CI.add_ref(rectangle(size=(pad_size[0]*9/10,pad_size[1]*9/10), layer=comb_gnd_layer))

    overlay_padl.xmin = 0
    overlay_padl.ymin = 0
    overlay_padb.ymax = 0
    overlay_padb.xmin = overlay_padl.xmax + pad_size[1]/5
    overlay_padr.ymin = overlay_padl.ymin
    overlay_padr.xmin = overlay_padb.xmax + pad_size[1]/5
    overlay_padt.xmin = overlay_padl.xmax + pad_size[1]/5
    overlay_padt.ymin = overlay_padl.ymax

    #%% pads
    padl = CI.add_ref(rectangle(size=pad_size, layer=comb_layer))
    padt = CI.add_ref(rectangle(size=pad_size, layer=comb_layer))
    padr = CI.add_ref(rectangle(size=pad_size, layer=comb_layer))
    padb = CI.add_ref(rectangle(size=pad_size, layer=overlap_zigzag_layer))
    padl_nub = CI.add_ref(rectangle(size=(pad_size[0]/4,pad_size[1]/2), layer=comb_layer))
    padr_nub = CI.add_ref(rectangle(size=(pad_size[0]/4,pad_size[1]/2), layer=comb_layer))

    padl.xmin = overlay_padl.xmin
    padl.center = [padl.center[0],overlay_padl.center[1]]
    padt.ymax = overlay_padt.ymax
    padt.center = [overlay_padt.center[0],padt.center[1]]
    padr.xmax = overlay_padr.xmax
    padr.center = [padr.center[0],overlay_padr.center[1]]
    padb.ymin = overlay_padb.ymin
    padb.center = [overlay_padb.center[0],padb.center[1]]
    padl_nub.xmin = padl.xmax
    padl_nub.center = [padl_nub.center[0],padl.center[1]]
    padr_nub.xmax = padr.xmin
    padr_nub.center = [padr_nub.center[0],padr.center[1]]

    #%% connected zig

    head = CI.add_ref(compass(size=(pad_size[0]/12, wire_width), layer=comb_layer))
    head.xmin = padl_nub.xmax
    head.ymax = padl_nub.ymax
    connector = CI.add_ref(compass(size=(wire_width, wire_width), layer=comb_layer))
    connector.connect(port = 'W', destination=head.ports['E'])
    old_port = connector.ports['S']
    top = True
    obj = connector
    while(obj.xmax + pad_size[0]/12 < padr_nub.xmin):
        #long zig zag rectangle
        obj = CI.add_ref(compass(size=(pad_size[1]/2 - 2*wire_width, wire_width), layer=comb_layer))
        obj.connect(port = 'W', destination=old_port)
        old_port = obj.ports['E']
        if(top):
            #zig zag edge rectangle
            obj = CI.add_ref(compass(size=(wire_width, wire_width), layer=comb_layer))
            obj.connect(port = 'N', destination=old_port)
            top = False
        else:
            #zig zag edge rectangle
            obj = CI.add_ref(compass(size=(wire_width, wire_width), layer=comb_layer))
            obj.connect(port = 'S', destination=old_port)
            top = True
            # comb rectange
            comb = CI.add_ref(rectangle(size=((padt.ymin-head.ymax)+pad_size[1]/2  - (wire_spacing + wire_width)/2, wire_width), layer=comb_layer))
            comb.rotate(90)
            comb.ymax = padt.ymin
            comb.xmax = obj.xmax - (wire_spacing+wire_width)/2
        old_port = obj.ports['E']
        obj = CI.add_ref(compass(size=(wire_spacing, wire_width), layer=comb_layer))
        obj.connect(port = 'W', destination=old_port)
        old_port = obj.ports['E']
        obj = CI.add_ref(compass(size=(wire_width, wire_width), layer=comb_layer))
        obj.connect(port = 'W', destination=old_port)
        if(top):
            old_port = obj.ports['S']
        else:
            old_port = obj.ports['N']
    old_port = obj.ports['E']
    if(padr_nub.xmin-obj.xmax > 0):
        tail = CI.add_ref(compass(size=(padr_nub.xmin-obj.xmax, wire_width), layer=comb_layer))
    else:
        tail = CI.add_ref(compass(size=(wire_width, wire_width), layer=comb_layer))
    tail.connect(port = 'W', destination=old_port)

    #%% disconnected zig

    dhead = CI.add_ref(compass(size=(padr_nub.ymin -padb.ymax - wire_width, wire_width), layer=overlap_zigzag_layer))
    dhead.rotate(90)
    dhead.ymin = padb.ymax
    dhead.xmax = tail.xmin-(wire_spacing+wire_width)/2
    connector = CI.add_ref(compass(size=(wire_width, wire_width), layer=overlap_zigzag_layer))
    connector.connect(port = 'S', destination=dhead.ports['E'])
    old_port = connector.ports['N']
    right = True
    obj = connector
    while(obj.ymax + wire_spacing + wire_width < head.ymax):
        obj = CI.add_ref(compass(size=(wire_spacing, wire_width), layer=overlap_zigzag_layer))
        obj.connect(port = 'W', destination=old_port)
        old_port = obj.ports['E']
        if(right):
            obj = CI.add_ref(compass(size=(wire_width, wire_width), layer=overlap_zigzag_layer))
            obj.connect(port = 'W', destination=old_port)
            right = False
        else:
            obj = CI.add_ref(compass(size=(wire_width, wire_width), layer=overlap_zigzag_layer))
            obj.connect(port = 'E', destination=old_port)
            right = True
        old_port = obj.ports['N']
        obj = CI.add_ref(compass(size=(dhead.xmin-(head.xmax+head.xmin+wire_width)/2, wire_width), layer=overlap_zigzag_layer))
        obj.connect(port = 'E', destination=old_port)
        old_port = obj.ports['W']
        obj = CI.add_ref(compass(size=(wire_width, wire_width), layer=overlap_zigzag_layer))
        obj.connect(port = 'S', destination=old_port)
        if(right):
            old_port = obj.ports['W']
        else:
            old_port = obj.ports['E']

    return CI




#This is a helper function to make the Ic step wire structure
def _test_ic_wire_step(thick_width = 10, thin_width = 1, wire_layer = 2):
    WS4 = Device('test_ic_step')
    wire_stepa = WS4.add_ref(optimal_step(thick_width/2, thin_width/2, layer=wire_layer))
    wire_stepb = WS4.add_ref(optimal_step(thin_width/2, thick_width/2, layer=wire_layer))
    wire_stepc = WS4.add_ref(optimal_step(thick_width/2, thin_width/2, layer=wire_layer))
    wire_stepd = WS4.add_ref(optimal_step(thin_width/2, thick_width/2, layer=wire_layer))
    wire_stepb.rotate(180)
    wire_stepb.xmin = wire_stepa.xmin
    wire_stepc.rotate(180)
    wire_stepc.xmin = wire_stepa.xmax
    wire_stepd.xmin = wire_stepc.xmin
    return WS4


def test_ic(wire_widths = [0.25, 0.5,1,2,4], wire_widths_wide = [0.75, 1.5, 3, 4, 6], pad_size = (200,200), pad_gap=75,
            wire_layer = 0, pad_layer = 1, gnd_layer = None):
    """
    Usage:

    Call ic_test_structure() with either a list of widths for the thickest part of each wire to test and a list for the
    thinnest parts of each wire. Alternatively, specify a list of widths for the thinnest part of each wire and ignore the
    wire_widths parameter. Instead you should specify the width_growth_factor which indicates by what factor the thick
    part of the wire will be larger than the thin part.
    Ex::

        ic_test_structure(wire_widths = [5,10,10,10,10], thin_width=[0.5,1,2,3,4])

    - or -::

        ic_test_structure(width_growth_factor = 5, thin_width=[0.5,1,2,3,4])
    """
    ICS = Device('test_ic')

    if gnd_layer is None: gnd_layer = pad_layer
    translation = 0
    padb = ICS.add_ref(rectangle(size=(np.size(wire_widths) * (pad_size[0]*6/5), pad_size[1]), layer=wire_layer))
    padb_overlay = ICS.add_ref(rectangle(size=((np.size(wire_widths) * (pad_size[0]*6/5))*9/10, pad_size[1]*9/10), layer=gnd_layer))
    padb_overlay.center = padb.center
    padb_overlay.ymin = padb.ymin
    for i, x in enumerate(wire_widths_wide):
        padt = ICS.add_ref(rectangle(pad_size, wire_layer))
        padt.xmin = padb.xmin + translation
        padt.ymin = padb.ymax + pad_gap
        padt_overlay = ICS.add_ref(rectangle(size=(pad_size[0]*9/10, pad_size[1]*9/10), layer=pad_layer))
        padt_overlay.center = padt.center
        padt_overlay.ymax = padt.ymax
        difference = padt.ymin-padb.ymax
        wire_step = ICS.add_ref(_test_ic_wire_step(wire_widths_wide[i], wire_widths[i], wire_layer=wire_layer))
        wire_step.rotate(90)
        wire_step.center = (padt.center[0], padb.ymax + difference/2)
        translation = translation + pad_size[0]*12/10
        conn_wire_top = ICS.add_ref(rectangle(size=(wire_widths_wide[i], padt.ymin-wire_step.ymax), layer=wire_layer))
        conn_wire_bottom = ICS.add_ref(rectangle(size=(wire_widths_wide[i], wire_step.ymin-padb.ymax), layer=wire_layer))
        conn_wire_top.ymax = padt.ymin
        conn_wire_top.xmin = wire_step.xmin
        conn_wire_bottom.ymin = padb.ymax
        conn_wire_bottom.xmin = wire_step.xmin
    return ICS

def test_res(pad_size = [50,50],
                     num_squares = 1000,
                     width = 1,
                     res_layer = 0,
                     pad_layer = None,
                     gnd_layer = None):

    """ Creates an efficient resonator structure for a wafer layout.

    Keyword arguments:
    pad_size    -- Size of the two matched impedance pads (microns)
    num_squares -- Number of squares comprising the resonator wire
    width       -- The width of the squares (microns)
    """

    x = pad_size[0]
    z = pad_size[1]

    # Checking validity of input
    if x <= 0 or z <= 0:
        raise ValueError('Pad must have positive, real dimensions')
    elif width > z:
        raise ValueError('Width of cell cannot be greater than height of pad')
    elif num_squares <= 0:
        raise ValueError('Number of squares must be a positive real number')
    elif width <= 0:
        raise ValueError('Width of cell must be a positive real number')

    # Performing preliminary calculations
    num_rows = int(np.floor(z / (2 * width)))
    if num_rows % 2 == 0:
        num_rows -= 1
    num_columns = num_rows - 1
    squares_in_row = (num_squares - num_columns - 2) / num_rows

    # Compensating for weird edge cases
    if squares_in_row < 1:
        num_rows = round(num_rows / 2) - 2
        squares_in_row = 1
    if width * 2 > z:
        num_rows = 1
        squares_in_row = num_squares - 2

    length_row = squares_in_row * width

    # Creating row/column corner combination structure
    T = Device()
    Row = rectangle(size = (length_row, width), layer = res_layer)
    Col = rectangle(size = (width, width), layer = res_layer)

    row = T.add_ref(Row)
    col = T.add_ref(Col)
    col.move([length_row - width, -width])

    # Creating entire waveguide net
    N = Device('net')
    n = 1
    for i in range(num_rows):
        if i != num_rows - 1:
            d = N.add_ref(T)
        else:
            d = N.add_ref(Row)
        if n % 2 == 0:
            d.reflect(p1 = (d.x, d.ymax), p2 = (d.x, d.ymin))
        d.movey(-(n - 1) * T.ysize)
        n += 1
    d = N.add_ref(Col).movex(-width)
    d = N.add_ref(Col).move([length_row, -(n - 2) * T.ysize])

    # Creating pads
    P = Device('pads')
    Pad1 = rectangle(size = (x,z), layer = pad_layer)
    Pad2 = rectangle(size = (x + 5, z), layer = pad_layer)
    Gnd1 = offset(Pad1, distance = -5, layer = gnd_layer)
    Gnd2 = offset(Pad2, distance = -5, layer = gnd_layer)
    pad1 = P.add_ref(Pad1).movex(-x - width)
    pad2 = P.add_ref(Pad1).movex(length_row + width)
    gnd1 = P.add_ref(Gnd1).center = pad1.center
    gnd2 = P.add_ref(Gnd2)
    nets = P.add_ref(N).y = pad1.y
    gnd2.center = pad2.center
    gnd2.movex(2.5)

    return P


#==============================================================================
#
# Optimal current-crowding superconducting structures
#
#==============================================================================

@device_lru_cache
def optimal_hairpin(width = 0.2, pitch = 0.6, length = 10,
    turn_ratio = 4, num_pts = 50, layer = 0):

    #==========================================================================
    #  Create the basic geometry
    #==========================================================================
    a = (pitch + width)/2
    y = -(pitch - width)/2
    x = -pitch
    dl = width/(num_pts*2)
    n = 0

    # Get points of ideal curve from conformal mapping
    # TODO This is an inefficient way of finding points that you need
    xpts = [x]; ypts = [y]
    while (y < 0) & (n<1e6):
        s = x + 1j*y
        w = np.sqrt(1 - np.exp(pi*s/a))
        wx = np.real(w); wy = np.imag(w)
        wx = wx/np.sqrt(wx**2+wy**2); wy = wy/np.sqrt(wx**2+wy**2)
        x = x + wx*dl; y = y + wy*dl
        xpts.append(x); ypts.append(y)
        n = n+1
    ypts[-1] = 0 # Set last point be on the x=0 axis for sake of cleanliness
    ds_factor = int(len(xpts)/num_pts) # Downsample the total number of points
    xpts = xpts[::-ds_factor]; xpts = xpts[::-1]    # This looks confusing, but it's just flipping the arrays around
    ypts = ypts[::-ds_factor]; ypts = ypts[::-1]    # so the last point is guaranteed to be included when downsampled

    # Add points for the rest of meander
    xpts.append(xpts[-1] + turn_ratio*width); ypts.append(0)
    xpts.append(xpts[-1]); ypts.append(-a)
    xpts.append(xpts[0]); ypts.append(-a)
    xpts.append(max(xpts)-length); ypts.append(-a)
    xpts.append(xpts[-1]); ypts.append(-a + width)
    xpts.append(xpts[0]); ypts.append(ypts[0])

    xpts = np.array(xpts)
    ypts = np.array(ypts)

    #==========================================================================
    #  Create a blank device, add the geometry, and define the ports
    #==========================================================================
    D = Device(name = 'hairpin')
    D.add_polygon([xpts,ypts], layer = layer)
    D.add_polygon([xpts,-ypts], layer = layer)

    xports = min(xpts)
    yports = -a + width/2
    D.add_port(name = 1, midpoint = [xports,-yports], width = width, orientation = 180)
    D.add_port(name = 2, midpoint = [xports,yports], width = width, orientation = 180)

    return D


# TODO Include parameter which specifies "half" (one edge flat) vs "full" (both edges curved)
@device_lru_cache
def optimal_step(start_width = 10, end_width = 22, num_pts = 50, width_tol = 1e-3,
                 anticrowding_factor = 1.2, symmetric = False, layer = 0):

    #==========================================================================
    #  Create the basic geometry
    #==========================================================================
    def step_points(eta, W, a):
        # Returns points from a unit semicircle in the w (= u + iv) plane to
        # the optimal curve in the zeta (= x + iy) plane which transitions
        # a wire from a width of 'W' to a width of 'a'
        # eta takes value 0 to pi

        W = np.complex(W)
        a = np.complex(a)

        gamma = (a*a + W*W)/(a*a - W*W)

        w = np.exp(1j*eta)

        zeta = 4*1j/pi*(W*np.arctan(np.sqrt((w-gamma)/(gamma+1))) \
                           + a*np.arctan(np.sqrt((gamma-1)/(w-gamma))))

        x = np.real(zeta)
        y = np.imag(zeta)
        return x,y


    def invert_step_point(x_desired = -10, y_desired = None, W = 1, a = 2):
        # Finds the eta associated with the value x_desired along the optimal curve
        def fh(eta):
            guessed_x, guessed_y = step_points(eta, W = W, a = a)
            if y_desired is None:   return (guessed_x-x_desired)**2 # The error
            else:                   return (guessed_y-y_desired)**2

        found_eta = fminbound(fh, x1 = 0, x2 = pi, args=())
        return step_points(found_eta, W = W, a = a)

    if start_width > end_width:
        reverse = True
        start_width, end_width = end_width, start_width
    else:
        reverse = False

    if start_width == end_width: # Just return a square
        ypts = [0, start_width, start_width,           0]
        xpts = [0,           0, start_width, start_width]
    else:
        xmin,ymin = invert_step_point(y_desired = start_width*(1+width_tol), W = start_width, a = end_width)
        xmax,ymax = invert_step_point(y_desired = end_width*(1-width_tol), W = start_width, a = end_width)

        xpts = np.linspace(xmin, xmax, num_pts).tolist()
        ypts = []
        for x in xpts:
            x,y = invert_step_point(x_desired = x, W = start_width, a = end_width)
            ypts.append(y)

        ypts[-1] = end_width
        ypts[0] =  start_width
        if symmetric == False:
            xpts.append(xpts[-1])
            ypts.append(0)
            xpts.append(xpts[0])
            ypts.append(0)
        else:
            xpts += [x for x in xpts[::-1]]
            ypts += [-y for y in ypts[::-1]]
            xpts = [x/2 for x in xpts]
            ypts = [y/2 for y in ypts]

        # anticrowding_factor stretches the wire out; a stretched wire is a gentler
        # transition, so there's less chance of current crowding if the fabrication
        # isn't perfect but as a result, the wire isn't as short as it could be
        xpts = (np.array(xpts)*anticrowding_factor).tolist()

        if reverse is True:
            xpts = (-np.array(xpts)).tolist()
            start_width, end_width = end_width, start_width

    #==========================================================================
    #  Create a blank device, add the geometry, and define the ports
    #==========================================================================
    D = Device(name = 'step')
    D.add_polygon([xpts,ypts], layer = layer)

    if symmetric == False:
        D.add_port(name = 1, midpoint = [min(xpts),start_width/2], width = start_width, orientation = 180)
        D.add_port(name = 2, midpoint = [max(xpts),end_width/2], width = end_width, orientation = 0)
    if symmetric == True:
        D.add_port(name = 1, midpoint = [min(xpts),0], width = start_width, orientation = 180)
        D.add_port(name = 2, midpoint = [max(xpts),0], width = end_width, orientation = 0)

    return D


def optimal_90deg(width = 100.0, num_pts = 15, length_adjust = 1, layer = 0):
    D = Device()

    # Get points of ideal curve
    a = 2*width
    v = np.logspace(-length_adjust,length_adjust,num_pts)
    xi = a/2.0*((1+2/np.pi*np.arcsinh(1/v)) + 1j*(1+2/np.pi*np.arcsinh(v)))
    xpts = list(np.real(xi)); ypts = list(np.imag(xi))

    # Add points for the rest of curve
    d = 2*xpts[0] # Farthest point out * 2, rounded to nearest 100
    xpts.append(width); ypts.append(d)
    xpts.append(0); ypts.append(d)
    xpts.append(0); ypts.append(0)
    xpts.append(d); ypts.append(0)
    xpts.append(d); ypts.append(width)
    xpts.append(xpts[0]); ypts.append(ypts[0])

    D.add_polygon([xpts, ypts], layer = layer)

    D.add_port(name = 1, midpoint = [a/4,d], width = a/2, orientation = 90)
    D.add_port(name = 2, midpoint = [d,a/4], width = a/2, orientation = 0)
    return D



#==============================================================================
# Example code
#==============================================================================

#hairpin = optimal_hairpin(width = 1, pitch = 3, length = 30, num_pts = 20)
#quickplot(hairpin)


#step = optimal_step(start_width = 5, end_width = 1, num_pts = 80, width_tol = 1e-3)
#quickplot(step)


#turn = optimal_90deg(width = 90, length_adjust = 1)
#quickplot(turn)





#==============================================================================
#
# Superconducting devices
#
#==============================================================================


@device_lru_cache
def snspd(wire_width = 0.2, wire_pitch = 0.6, size = (10,8),
        num_squares = None, turn_ratio = 4,
        terminals_same_side = False, layer = 0):
    # Convenience tests to auto-shape the size based
    # on the number of squares
    if num_squares is not None and ((size is None) or ((size[0] is None) and (size[1]) is None)):
        xy = np.sqrt(num_squares*wire_pitch*wire_width)
        size = [xy,xy]
        num_squares = None
    if ([size[0], size[1], num_squares].count(None) != 1):
        raise ValueError('[PHIDL] snspd() requires that exactly ONE value of' +
                         ' the arguments ``num_squares`` and ``size`` be None'+
                         ' to prevent overconstraining, for example:\n' +
                         '>>> snspd(size = (3, None), num_squares = 2000)')
    if size[0] is None:
        ysize = size[1]
        xsize = num_squares*wire_pitch*wire_width/ysize
    elif size[1] is None:
        xsize = size[0]
        ysize = num_squares*wire_pitch*wire_width/xsize
    else:
        xsize = size[0]
        ysize = size[1]

    num_meanders = int(np.ceil(ysize/wire_pitch))

    D = Device(name = 'snspd')
    hairpin = optimal_hairpin(width = wire_width, pitch = wire_pitch,
        turn_ratio = turn_ratio, length = xsize/2, num_pts = 20, layer = layer)


    if (terminals_same_side is False) and ((num_meanders % 2) == 0):
        num_meanders += 1
    elif (terminals_same_side is True) and ((num_meanders % 2) == 1):
        num_meanders += 1

    start_nw = D.add_ref(compass(size = [xsize/2 ,wire_width], layer = layer))

    hp_prev = D.add_ref(hairpin)
    hp_prev.connect(1, start_nw.ports['E'])
    alternate = True
    for n in range(2,num_meanders):
        hp = D.add_ref(hairpin)
        if alternate:
            hp.connect(2, hp_prev.ports[2])
            last_port = hp.ports[1]
        else:
            hp.connect(1, hp_prev.ports[1])
            last_port = hp.ports[2]
        hp_prev = hp
        alternate = not alternate

    finish_se = D.add_ref(compass(size = [xsize/2 ,wire_width], layer = layer))
    finish_se.connect('E', last_port)

    D.add_port(port = start_nw.ports['W'], name = 1)
    D.add_port(port = finish_se.ports['W'], name = 2)

    D.info['num_squares'] = num_meanders*(xsize/wire_width)
    D.info['area'] = xsize*ysize
    D.info['size'] = (xsize, ysize)

    return D


def snspd_expanded(wire_width = 0.2, wire_pitch = 0.6, size = (10,8),
           num_squares = None, connector_width = 1, turn_ratio = 4,
           terminals_same_side = False, layer = 0):
    """ Creates an optimally-rounded SNSPD with wires coming out of it that expand"""
    D = Device('snspd_expanded')
    S = snspd(wire_width = wire_width, wire_pitch = wire_pitch,
                        size = size, num_squares = num_squares, turn_ratio = turn_ratio,
                        terminals_same_side = terminals_same_side, layer = layer)
    s = D.add_ref(S)
    step_device = optimal_step(start_width = wire_width, end_width = connector_width,
                            num_pts = 100, anticrowding_factor = 2, width_tol = 1e-3,
                            layer = layer)
    step1 = D.add_ref(step_device)
    step2 = D.add_ref(step_device)
    step1.connect(port = 1, destination = s.ports[1])
    step2.connect(port = 1, destination = s.ports[2])
    D.add_port(name = 1, port = step1.ports[2])
    D.add_port(name = 2, port = step2.ports[2])

    D.info = S.info
    S.info = {}

    return D


#==============================================================================
# Example code
#==============================================================================

#s = snspd(wire_width = 0.2, wire_pitch = 0.6, size = [10,3], terminals_same_side = True)
#quickplot(s)

#s = snspd(wire_width = 0.2, wire_pitch = 0.6, size = [10, None],
#          num_squares = 1000, terminals_same_side = True)
#quickplot(s)

def ytron_round(rho = 1, arm_lengths = (500,300),  source_length = 500,
                arm_widths = (200, 200), theta = 2.5, theta_resolution = 10,
                layer = 0):

    #==========================================================================
    #  Create the basic geometry
    #==========================================================================
    theta = theta*pi/180
    theta_resolution = theta_resolution*pi/180
    thetalist = np.linspace(-(pi-theta),-theta, int((pi-2*theta)/theta_resolution) + 2)
    semicircle_x = rho*cos(thetalist)
    semicircle_y = rho*sin(thetalist)+rho

    # Rest of yTron
    xc = rho*cos(theta)
    yc = rho*sin(theta)
    arm_x_left  = arm_lengths[0]*sin(theta)
    arm_y_left  = arm_lengths[0]*cos(theta)
    arm_x_right = arm_lengths[1]*sin(theta)
    arm_y_right = arm_lengths[1]*cos(theta)

    # Write out x and y coords for yTron polygon
    xpts = semicircle_x.tolist() + [xc+arm_x_right, xc+arm_x_right+arm_widths[1], xc+arm_widths[1], \
           xc+arm_widths[1], 0, -(xc+arm_widths[0]), -(xc+arm_widths[0]), -(xc+arm_x_left+arm_widths[0]), -(xc+arm_x_left)]
    ypts = semicircle_y.tolist() + [yc+arm_y_right,      yc+arm_y_right,      yc,   yc-source_length, yc-source_length,  \
            yc-source_length,        yc,        yc+arm_y_left,    yc+arm_y_left]

    #==========================================================================
    #  Create a blank device, add the geometry, and define the ports
    #==========================================================================
    D = Device(name = 'ytron')
    D.add_polygon([xpts,ypts], layer = layer)
    D.add_port(name = 'left', midpoint = [-(xc+arm_x_left+arm_widths[0]/2), yc+arm_y_left],  width = arm_widths[0], orientation = 90)
    D.add_port(name = 'right', midpoint = [xc+arm_x_right+arm_widths[1]/2, yc+arm_y_right],  width = arm_widths[1], orientation = 90)
    D.add_port(name = 'source', midpoint = [0+(arm_widths[1]-arm_widths[0])/2, -source_length+yc],  width = arm_widths[0] + arm_widths[1] + 2*xc, orientation = -90)

    #==========================================================================
    #  Record any parameters you may want to access later
    #==========================================================================
    D.info['rho'] = rho
    D.info['left_width'] =   arm_widths[0]
    D.info['right_width'] =  arm_widths[1]
    D.info['source_width'] = arm_widths[0] + arm_widths[1] + 2*xc

    return D


#==============================================================================
# Example code
#==============================================================================

#y = ytron_round(rho = 1, arm_lengths = (500,300),  source_length = 500,
                # arm_widths = (200, 200), theta = 2.5, theta_resolution = 10,
                # layer = 0)
#quickplot(y)<|MERGE_RESOLUTION|>--- conflicted
+++ resolved
@@ -13,12 +13,9 @@
 import copy as python_copy
 from collections import OrderedDict
 import pickle
-<<<<<<< HEAD
 import json
 import os
-=======
 import warnings
->>>>>>> 4e2c4688
 
 
 
@@ -527,13 +524,13 @@
     x = stacked_polygons[:,0]
     y = stacked_polygons[:,1]
     polygon_indices = np.cumsum([len(p) for p in polygons])
-    
+
     xfixed = _merge_nearby_floating_points(x, tol = tol)
     yfixed = _merge_nearby_floating_points(y, tol = tol)
     stacked_polygons_fixed = np.vstack([xfixed, yfixed]).T
     polygons_fixed = np.vsplit(stacked_polygons_fixed, polygon_indices)
     return polygons_fixed
-    
+
 
 def _merge_nearby_floating_points(x, tol = 1e-10):
     """ Takes an array `x` and merges any values within the tolerance `tol`
@@ -547,7 +544,7 @@
     xsort = x[xargsort]
     xsortthreshold = (np.diff(xsort) < tol)
     xsortthresholdind = np.argwhere(xsortthreshold)
-    
+
     # Merge nearby floating point values
     for xi in xsortthresholdind:
          xsort[xi+1] = xsort[xi]
@@ -1547,7 +1544,7 @@
                     ypts = np.array(poly)[:,1]*scaling
                     l.add_polygon([xpts + xoffset,ypts + yoffset], layer=layer)
                 xoffset += (_width[ascii_val] + _indent[ascii_val])*scaling
-            else: 
+            else:
                 valid_chars = '!"#$%&\'()*+,-./0123456789:;<=>?@ABCDEFGHIJKLMNOPQRSTUVWXYZ[\\]^_`abcdefghijklmnopqrstuvwxyz{|}~æ'
                 warnings.warn('[PHIDL] text(): Warning, some characters ignored, no geometry for character "%s" with ascii value %s. ' \
                 'Valid characters: %s'  % (chr(ascii_val), ascii_val,valid_chars))
