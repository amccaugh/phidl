--- conflicted
+++ resolved
@@ -2956,13 +2956,14 @@
 #==============================================================================
 
 def grid(device_list,
-<<<<<<< HEAD
-         spacing = 5,
-         shape = None,
-         grid_size = None,
-         equal_column = False,
-         equal_row = False,
-         expand_list = True):
+    spacing = (5,10),
+    separation = True,
+    shape = None,
+    align_x = 'x',
+    align_y = 'y',
+    edge_x = 'x',
+    edge_y = 'ymax',
+        ):
     """ Places the devices in the `device_list` (1D or 2D) on a grid.
 
     Parameters
@@ -2993,33 +2994,6 @@
     device_matrix : Device
         A Device containing all the Devices in `device_list` in a grid.
     """
-    device_array = np.array(device_list)
-    if device_array.ndim > 2 or device_array.ndim == 0:
-        raise ValueError('The device_list needs to be 1D or 2D.')
-    
-    if shape is not None:
-        if 0 < shape[0] * shape[1] < device_array.size:
-            raise ValueError('The shape is too small for all the items '
-                             'in device_list')
-=======
-    spacing = (5,10),
-    separation = True,
-    shape = None,
-    align_x = 'x',
-    align_y = 'y',
-    edge_x = 'x',
-    edge_y = 'ymax',
-        ):
-    """ Places a list/array of devices on a grid (the array may be 1D or 2D).  
-    If separation==False the devices are spaced on an fixed grid defined by `spacing`.
-    If separation==True, the grid the devices are arranged such that every row and 
-    column is separated by `spacing` distance.  The `align` and `edge` arguments are
-    used to determine the relative position of the devices within their rows/columns
-    (note that the `edge` arguments are unused if separation==True)   If `shape` 
-    is given, the device_list will be reshaped according to shape == (x_columns, y_rows).
-    The reshaping is done according to numpy.reshape().
-    """
->>>>>>> 573e373c
 
     device_array = np.asarray(device_list)
     # Check arguments
@@ -3042,30 +3016,9 @@
         else:
             remainder = shape[0]*shape[1] - device_array.size
         if remainder != 0:
-<<<<<<< HEAD
-            if not expand_list:
-                raise ValueError('The device_list does not fit in a '
-                                 'matrix with {}x{}' \
-                                 .format(shape[0], shape[1]))
-=======
->>>>>>> 573e373c
             device_array = np.append(device_array, [None,]*remainder)
     device_array = np.reshape(device_array, shape)
 
-<<<<<<< HEAD
-    spacing = np.broadcast_to(spacing, (2,))
-    grid_size = np.broadcast_to(grid_size, (2,)).copy()
-
-    def _devsize(device):
-        if device is None: return None
-        else: return device.size
-
-    device_size = np.vectorize(_devsize, signature = '()->(n)')
-    device_sizes = device_size(device_array)
-
-    max_dim_columns = np.nanmax(device_sizes, axis = 0)
-    max_dim_rows = np.nanmax(device_sizes, axis = 1)
-=======
     # Create a blank Device and reference all the Devices in it
     D = Device('grid')
     ref_array = np.empty(device_array.shape, dtype = np.object)
@@ -3076,7 +3029,6 @@
         else:
             ref_array[idx] = D << dummy # Create dummy devices
 
->>>>>>> 573e373c
 
     rows = [Group(ref_array[n,:]) for n in range(ref_array.shape[0])]
     cols = [Group(ref_array[:,n]) for n in range(ref_array.shape[1])]
