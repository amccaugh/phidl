from __future__ import division, print_function, absolute_import
import numpy as np


from phidl import Device, Layer, LayerSet, make_device
from phidl import quickplot as qp # Rename "quickplot()" to the easier "qp()"
import phidl.geometry as pg
import phidl.routing as pr
import phidl.utilities as pu

#==============================================================================
# Helpful (but not necessary) notes about plotting. (Can be skipped)
#==============================================================================
# Note: If you have Qt + PyQt installed, you may be able to use the much
# faster quickplot2() function, which acts like KLayout (try zooming with
# the mousewheel, and right-click-dragging to zoom). The F1/F2/F3 keys also
# show/hide Ports, Subports, and Aliases respectively.  The Esc key resets
# the view
#
# We recommend trying the following just to see if it works:
# >>> from phidl import quickplot2 as qp
# >>> import phidl.geometry as pg
# >>> qp(pg.rectangle())
#
# If that doesn't work and you're using IPython, try using the command
# >>> %gui qt
#==============================================================================

# Uncomment this if you're using the original quickplot (not quickplot2)
# and you'd like to see each result in a new window
# import functools
# qp = functools.partial(qp, new_window = True)


#==============================================================================
#==============================================================================
#==============================================================================
# PHIDL TUTORIAL START
#==============================================================================
#==============================================================================
#==============================================================================


#==============================================================================
# We'll start by assuming we have a function waveguide() which already exists
# and makes us a simple waveguide rectangle.  Many functions like this
# exist in the phidl.geometry library and are ready-for-use.  We write this
# one out fully just so it's explicitly clear what's happening
#==============================================================================

def waveguide(width = 10, height = 1):
    WG = Device('waveguide')
    WG.add_polygon( [(0, 0), (width, 0), (width, height), (0, height)] )
    WG.add_port(name = 'wgport1', midpoint = [0,height/2], width = height, orientation = 180)
    WG.add_port(name = 'wgport2', midpoint = [width,height/2], width = height, orientation = 0)
    return WG


#==============================================================================
# Create a blank device
#==============================================================================
# Let's create a new device ``D`` which will act as a blank canvas (D can be 
# thought of as a blank GDS cell with some special features). Note that when we
# make a Device, we usually assign it a variable name with a capital letter
D = Device('MultiWaveguide')

# Now say we want to add a few waveguides to to our "Device" D.
# First we create the waveguides.  As you can see from the waveguide() function
# definition, the waveguide() function creates another Device ("WG").
# This can be thought of as the waveguide() function creating another GDS cell,
# only this one has some geometry inside it.
#
# Let's create two of these Devices by calling the waveguide() function
WG1 = waveguide(width=10, height = 1)
WG2 = waveguide(width=12, height = 2)

# Now we've made two waveguides Device WG1 and WG2, and we have a blank
# device D. We can add references from the devices WG1 and WG2 to our blank
# device byz using the add_ref() function.
# After adding WG1, we see that the add_ref() function returns a handle to our
# reference, which we will label with lowercase letters wg1 and wg2.  This
# handle will be useful later when we want to move wg1 and wg2 around in D.
wg1 = D.add_ref(WG1)  # Using the function add_ref()
wg2 = D << WG2        # Using the << operator which is identical to add_ref()

# Alternatively, we can do this all on one line
wg3 = D.add_ref(waveguide(width=14, height = 3))

qp(D) # quickplot it!



#==============================================================================
# Creating polygons
#==============================================================================
# Create and add a polygon from separate lists of x points and y points
# e.g. [(x1, x2, x3, ...), (y1, y2, y3, ...)]
poly1 = D.add_polygon( [(8,6,7,9), (6,8,9,5)] )

# Alternatively, create and add a polygon from a list of points
# e.g. [(x1,y1), (x2,y2), (x3,y3), ...] using the same function
poly2 = D.add_polygon( [(0, 0), (1, 1), (1, 3), (-3, 3)] )

qp(D) # quickplot it!



#==============================================================================
# Manipulating geometry 1 - Basic movement and rotation
#==============================================================================
# There are several actions we can take to move and rotate the geometry.  These
# actions include movement, rotation, and reflection.

wg1.move([10,4]) # Shift the second waveguide we created over by dx = 10, dy = 4
wg2.move(origin = [1,1], destination = [2,2]) # Shift the second waveguide over by dx = 1, dy = 1
wg3.move([1,1], [5,5], axis = 'y') # Shift the third waveguide over by dx = 0, dy = 4 (motion only along y-axis)
poly1.movey(4) # Same as specifying axis='y' in the move() command
poly2.movex(4) # Same as specifying axis='x'' in the move() command
wg3.movex(30,40) # Moves "from" x=30 "to" x=40 (e.g. shifts wg3 by +10 in the x-direction)

wg1.rotate(45) # Rotate the first waveguide by 45 degrees around (0,0)
wg2.rotate(30, center = [1,1]) # Rotate the second waveguide by 30 degrees around (1,1)

wg1.reflect(p1 = [1,1], p2 = [1,3]) # Reflects wg3 across the line formed by p1 and p2



#==============================================================================
# Manipulating geometry 2 - Properties
#==============================================================================
# Each Device and DeviceReference object has several properties which can be used to learn
# information about the object (for instance where it's center coordinate is).  Several
# of these properties can actually be used to move the geometry by assigning them
# new values

print(wg1.bbox) # Will print the bounding box of wg1 in terms of [(xmin, ymin), (xmax, ymax)]
print(wg1.xsize) # Will print the width of wg1 in the x dimension
print(wg1.ysize) # Will print the height of wg1 in the y dimension

print(wg1.center) # Gives you the center coordinate of its bounding box
wg1.center = [4,4] # Shift wg1 such that the center coordinate of its bounding box is at (4,4)

print(wg2.xmax) # Gives you the rightmost (+x) edge of the wg2 bounding box
wg2.xmax = 25 # Moves wg2 such that it's rightmost edge is at x = 25

wg2.y = 5 # Sets the y-coordingate of the center of the shape's bounding box

wg3.ymin # Gives you the bottommost (-y) edge of the wg3 bounding box
wg3.ymin = -14 # Moves wg3 such that it's bottommost edge is at y = -14


qp(D) # quickplot it!


#==============================================================================
# Manipulating geometry 3 - Smarter movement with ports
#==============================================================================
# All the waveguides we made have two ports: 'wgport1' and 'wgport2'  We can 
# use these names in place of (x,y) pairs.  For instance, if we want to move
# wg1 such that its port 'wgport1' rests on the origin, we do:
wg1.move(origin = 'wgport1', destination = [0,0])
# Alternatively, we can use the Port object itself in the same manner.  We can
# access the Port objects for any Device (or DeviceReference) by calling device.ports,
# --which returns a Python dictionary--and accessing its value with the key
wg3.move(origin = wg3.ports['wgport1'], destination = [0,0])
# We can even move one port to another 
wg2.move(origin = wg2.ports['wgport1'], destination = wg3.ports['wgport2'])
# Several functions beyond just move() can take Ports as inputs
wg1.rotate(angle = -60, center = wg1.ports['wgport2'])
wg3.reflect(p1 = wg3.ports['wgport1'].midpoint, p2 = wg3.ports['wgport1'].midpoint + np.array([1,0]))

qp(D) # quickplot it!



#==============================================================================
# Manipulating geometry 4 - Chaining commands
#==============================================================================
# Many of the functions in Device return the object they manipulate.  We can use
# this to chain commands in a single line. For instance these two expressions:
wg1.rotate(angle = 15, center = [0,0])
wg1.move([10,20])

# ...are equivalent to this single-line expression
wg1.rotate(angle = 15, center = [0,0]).move([10,20])



#==============================================================================
# Connecting devices with connect()
#==============================================================================
# The connect command allows us to connect DeviceReference ports together like 
# Lego blocks.  There is an optional parameter called ``overlap`` which is
# useful if you have shapes you want to intersect with some overlap (or with a
# negative number, separate the ports).
wg1.connect(port = 'wgport1', destination = wg2.ports['wgport2'])
wg3.connect(port = 'wgport2', destination = wg2.ports['wgport1'], overlap = -1)

qp(D) # quickplot it!



#==============================================================================
# Adding ports
#==============================================================================
# Although our waveguides wg1/wg2/wg3 have ports, they're only references
# of the device ``D`` we're working in, and D itself does not -- it only draws
# the subports (ports of wg1, wg2, wg3) as a convenience.  We need to add ports
# that we specifically want in our new device ``D``. add_port() can take a 
# port argument which allows you to pass it an underlying reference port to 
# copy. You can also rename the port if you desire:
p1 = D.add_port(port = wg1.ports['wgport2'], name = 1)
p2 = D.add_port(port = wg3.ports['wgport1'], name = 2)

# Optionally, let's assign some information to these ports.  Every Port has
# a Port.info dictionary which can be used to store information about that port
p1.info['is_useful'] = True
p2.info['is_useful'] = False


qp(D) # quickplot it!



#==============================================================================
# Taking things a level higher
#==============================================================================
# Now that we have our device ``D`` which is a multi-waveguide device, we
# can add references to that device in a new blank canvas we'll call ``D2``.
# We'll add two copies of ``D`` to D2, and shift one so we can see them both
D2 = Device('MultiMultiWaveguide')
mwg1 = D2.add_ref(D)
mwg2 = D2.add_ref(D)
mwg2.move(destination = [10,10])

qp(D2) # quickplot it!

# Like before, let's connect mwg1 and mwg2 together then offset them slightly
mwg1.connect(port = 1, destination = mwg2.ports[2])
mwg2.move(destination = [30,30])

qp(D2) # quickplot it!


# Since the references mwg1 and mwg2 only point to the device ``D``, any
# changes that we make to the original ``D`` will be reflected in ``D2``

poly2.x += 40

qp(D2) # quickplot it!


#==============================================================================
# Routing
#==============================================================================
# Routing allows us to connect two ports which face each other with a smooth
# polygon.  Since we connected our two 
D2.add_ref( pr.route_basic(port1 = mwg1.ports[1], port2 = mwg2.ports[2],
            path_type = 'sine', width_type = 'straight') )
qp(D2)



#==============================================================================
# Adding text
#==============================================================================
# The function text() creates a Device, just like waveguide.  Use it and 
# manipulate it like any other Device
t = D2.add_ref( pg.text('Hello\nworld!', size = 10, justify = 'center'))
t.move([0,40]).rotate(45)
qp(D2)


#==============================================================================
# Labeling
#==============================================================================
# We can also label (annotate) our devices, in order to record information 
# directly into the final GDS file without putting any extra geometry onto any 
# layer
# This label will display in a GDS viewer, but will not be rendered
# or printed like the polygons created by the text()


D2.label(text = 'First label', position = mwg1.center)
D2.label('Second label', mwg2.center)

# It's very useful for recording information about the devices or layout
D2.label(text = 'The x size of this\nlayout is %s' % D2.xsize,
            position = (D2.xmax, D2.ymax), layer = 255)

# Again, note we have to write the GDS for it to be visible (view in KLayout)
D2.write_gds('MultiMultiWaveguideWithLabels.gds')



#==============================================================================
# Saving the file as a .gds
#==============================================================================
D2.write_gds('MultiMultiWaveguideTutorial.gds')

# If we want to use different units than micron units, we can do that too.
# say instead of microns (1e-6) with nanometer precision (1e-6*1e-3),
# we want to use millimeters (1e-3) subdivided onto a 10-micron grid,
# our precision would then be (1e-2) so the grid would be (1e-3*1e-2) = 10e-6
D2.write_gds('MultiMultiWaveguideTutorialNewUnits.gds',
             unit = 1e-3, precision = 1e-2)


#==============================================================================
# Advanced: Acquiring port information
#==============================================================================
# In some cases, you may want to gather information about the ports in your
# Device.  You can do that using the get_ports(depth) function, which will
# return ports within the device

# This is empty as D2 does not have any ports of its own, only ports within
# its references
top_level_ports = D2.get_ports(depth = 0)

# This gets the ports from the refrences we added to D2 (mwg1 and mwg2)
first_level_ports = D2.get_ports(depth = 1)

# This gets all the ports from every level
all_ports = D2.get_ports(depth = None)

# We can then filter to find the locations of all ports we defined as "useful":
for p in all_ports:
    if 'is_useful' in p.info and p.info['is_useful'] is True:
        print(str(p) + ' is useful')

#==============================================================================
# Using Layers
#==============================================================================
# Let's make a new blank device DL and add some text to it, but this time on
# different layers
DL = Device()

# You can specify any layer in one of three ways:
# 1) as a single number 0-255 representing the gds layer number, e.g. layer = 1
# where the gds layer datatype will be automatically set to zero
DL.add_ref( pg.text('Layer1', size = 10, layer = 1) )


# 2) as a 2-element list [0,1] or tuple (0,1) representing the gds layer 
# number (0-255) and gds layer datatype (0-255)  
DL.add_ref( pg.text('Layer2', size = 10, layer = [2,5]) ).movey(-20)

# 3) as a Layer object  
my_gold_layer = Layer(gds_layer = 3, gds_datatype = 0, name = 'goldpads', description = 'Gold pads liftoff')
my_unused_layer = Layer(240,1) # Creates a Layer for GDS layer 240 (dataype 1)
DL.add_ref( pg.text('Layer3', size = 10, layer = my_gold_layer) ).movey(-40)

#==============================================================================
# Advanced layers: Containing multiple Layers in a LayerSet object
#==============================================================================


# What you can also do is make a set of layers, which lets you
# conveniently call each Layer object just by its name.  You can also specify
# the layer color using an RGB triplet e.g (0.1, 0.4, 0.2), an HTML hex color 
# (e.g. #a31df4), or a CSS3 color name (e.g. 'gold' or 'lightblue'
# see http://www.w3schools.com/colors/colors_names.asp )
# The 'alpha' argument also lets you specify how transparent that layer should
# look when using quickplot (has no effect on the written GDS file)

ls = LayerSet() # Create a blank LayerSet
ls.add_layer(name = 'ti', gds_layer = 4, gds_datatype = 0,  description = 'Titanium resistor', color = 'gray')
ls.add_layer(name = 'nb', gds_layer = 5, gds_datatype = 0,  description = 'Niobium liftoff', color = (0.4,0.1,0.1))
ls.add_layer('nb_etch', 6, 0, color = 'lightblue', alpha = 0.2)


ls['ti']

# Now that our layers are defined, we can call them from the LayerSet in the same way
# we would from a dictionary, where the name becomes the key:
text1 = DL.add_ref( pg.text('Titanium layer', size = 10, layer = ls['ti']) ).movey(-60)
text2 = DL.add_ref( pg.text('Niobium layer', size = 10, layer = ls['nb']) ).movey(-80)
text3 = DL.add_ref( pg.text('Nb Etch layer', size = 10, layer = ls['nb_etch']) ).movey(-90).movex(5)

qp(DL)

DL.write_gds('MultipleLayerText.gds')


# If we want to examine any single layer, we can call them by their names,
# for example
titanium_layer = ls['ti']
print(ls['nb'])


# We can quickly preview our color scheme using the LayerSet.preview()
# function as well.
P = pg.preview_layerset(ls)
qp(P)
P.write_gds('MyLayerSetPreview.gds')

# We can even save the LayerSet as a KLayout .lyp file ("layer properties" file)
# useful for getting the color scheme in KLayout to match quickplot
import phidl.utilities as pu
pu.write_lyp('MyLayerSetPreview.lyp', layerset = ls)


#==============================================================================
# Adding premade geometry with phidl.geometry
#==============================================================================
# Usually at the beginning of a phidl file we import the phidl.geometry module
# as ``pg``, like this:
import phidl.geometry as pg

# The ``pg`` module contains dozens of premade shapes and structures, ranging
# from simple ones like ellipses to complex photonic structures.  Let's create
# a few simple structures and plot them
D = Device()
G1 = pg.ellipse(radii = (10,5), angle_resolution = 2.5, layer = 1)
G2 = pg.snspd(wire_width = 0.2, wire_pitch = 0.6, size = (10,8), layer = 2)
G3 = pg.rectangle(size = (10,5), layer = 3)
g1 = D.add_ref(G1)
g2 = D.add_ref(G2)
g3 = D.add_ref(G3)
g1.xmin = g2.xmax + 5
g3.xmin = g1.xmax + 5
qp(D)

# There are dozens of these types of structures.  See the /phidl/geometry.py
# file for a full geometry list.  Note some of the more complex shapes are 
# experimental and may change with time.


# Let's save this file so we can practice importing it in the next step
D.write_gds('MyNewGDS.gds')



#==============================================================================
# Importing GDS files
#==============================================================================
# The phidl.geometry module is responsible for generating premade Devices.  
# This includes imported geometry from other GDS files too.  When you import
# a GDS, you specify which layers you want, and it will import those layers
# as a new Device.  The new device can then be manipulated like any other.

# Let's import the GDS we just saved in the previous step.  Although generally
# you must specify which cell in the GDS file you want to import using the 
# argument `cellname`, if the GDS file has only one top-level cell (like our
# MyNewGDS.gds file does), the cellname argument can be left out and 
# import_gds() will import that top-level cell.

# Let's first just import the entire GDS as-is
E = pg.import_gds(filename = 'MyNewGDS.gds')
qp(E)

# Now say we only wanted to get layers 2 and 3 from the file.  We can specify
# a list of layers using the `layers` argument
E2 = pg.import_gds(filename = 'MyNewGDS.gds',
                   layers = [2, 3])
qp(E2)

# We can also use the `layers` argument to map layers arbitrarily. Say we
# wanted to combine shapes on layer 1 with those on layer 3, but leave layer 2
# on layer 2.  We can map layers 1->3, 3->3, 2->2  by passing a dict to the
# `layers` argument
E3 = pg.import_gds(filename = 'MyNewGDS.gds',
                   layers = {1: 3,  3: 3,  2: 2})
qp(E3)



<<<<<<< HEAD
#==============================================================================
# Label
#==============================================================================
# We can also label (annotate) our devices, in order to record information 
# directly into the final GDS file without putting any extra geometry onto any 
# layer

# Let's add an annotation to our Multi-Layer Text GDS file
DL.label(text = 'This is layer1\nit will be titanium', position = text1.center)
DL.label(text = 'This is niobium', position = text2.center)

# It's very useful for recording information about the devices or layout
DL.label(text = 'The x size of this\nlayout is %s' % DL.xsize,
            position = (DL.xmax, DL.ymax), layer = 255)

# Again, note we have to write the GDS for it to be visible (view in KLayout)
DL.write_gds('MultipleLayerText.gds')

=======
>>>>>>> aac35a0e


#==============================================================================
# Constructing a Device from set of parameters (dictionary or config file)
#==============================================================================
# Say we want to make a more complicated waveguide which requires more
# parameters.  Instead of passing them individually, we can store them in a
# dictionary (or configuration file) and pass that dictionary to the Device()
# function.

def complicated_waveguide(width = 10, height = 1, x = 10, y = 25, rotation = 15):
    C = Device('complicated_waveguide')
    C.add_polygon( [(0, 0), (width, 0), (width, height), (0, height)] )
    C.add_port(name = 1, midpoint = [0,height/2], width = height, orientation = 180)
    C.add_port(name = 2, midpoint = [width,height/2], width = height, orientation = 0)
    C.rotate(angle = rotation, center = (0,0))
    C.move((x,y))
    return C
    
cwg_parameters = {
            'width' : 14,
            'height' : 1,
            'x' : 15,
            'y' : 20,
            'rotation' : 0
            }

# We can either create the complicated_waveguide() the normal way
C1 = complicated_waveguide(width = 14, height = 1, x = 15, y = 20, rotation = 0)
qp(C1)

# Or we can pass the complicated_waveguide function and our parameter list
# to the Device() function which will generate it for us using our config
C2 = make_device(complicated_waveguide, config = cwg_parameters)
qp(C2)

# We can also override any parameter we like in our dictionary of parameters
# by adding keyword arguments -- the input dictionary is untouched afterwards
C3 = make_device(complicated_waveguide, config = cwg_parameters, width = 500, rotation = 35)
qp(C3)

# The most useful implementation of this is to keep a standard set of 
# parameters and then override certain parameters each iteration of the for 
# loop. Say we want to use our standard cwg_parameters but change the height
#  each time:
D = Device()
for h in [0.1, 0.5, 1, 2, 4]:
    C4 = make_device(complicated_waveguide, config = cwg_parameters, height = h)
    c4 = D.add_ref( C4 )
    c4.ymin = D.ymax + 10
qp(D)



#==============================================================================
# Keeping track of geometry using the "alias" functionality
#==============================================================================
# It can be useful to keep track of our DeviceReferences without
# needing to assign the reference to a variable.  We can do this by specifying
# an 'alias' for the added DeviceReference.

# For instance, if we wanted to keep track of a circle references twice in D,
# we might normally assign each reference to a separate variable:
D = Device()
C = pg.circle()
c1 = D.add_ref(C)   # Add first reference
c2 = D.add_ref(C)   # Add second reference
c2.x += 15          # Move the second circle over by 10
qp(c2)
qp(D)


# But rather than cluttering up the list of variables with these refernces,
# we can instead create 'aliases' to each reference, and call them directly
# out of D like you would with a Python dictionary.  For example:
D = Device()
C = pg.circle()
D.add_ref(C, alias = 'circle1') # Add first reference
D['circle2'] = D.add_ref(C) # Add second reference in a different style
D['circle3'] = D << C # Add third reference in yet another way!

# Even though we created these references/aliases three different ways,
# they all behave the same way:
D['circle1'].x += 5            # Moving the second circle over by 5
D['circle2'].x += 10            # Moving the second circle over by 10
D['circle3'].x += 15            # Moving the second circle over by 15
# Note that at this point, D['circle2'] is equivalent to the variable c2
# we made above
qp(D['circle2'], label_aliases = True)
qp(D, label_aliases = True)

# You can also access the list of aliases for your Device whenever you want 
# to by accessing Device.aliases, which is a Python dictionary.  For example:
print(D.aliases)
print(D.aliases.keys())


#==============================================================================
# Flattening a Device
#==============================================================================
# Sometimes you want to remove references from a Device while keeping all
# of the shapes/polygons intact and in place.  The D.flatten() keeps all the 
# polygons in D, but removes all the underlying references it's attached to.
# Also, if you specify the `single_layer` argument it will move all of the
# polyons to that single layer

D = Device()
E1 = pg.ellipse(layer = 1)
E2 = pg.ellipse(layer = 2)
D.add_ref(E1)
D.add_ref(E2).movex(15)

D.write_gds('D_ellipses.gds')
D.flatten()
D.write_gds('D_ellipses_flattened.gds')
D.flatten(single_layer = 5)
D.write_gds('D_ellipses_flattened_singlelayer.gds')


#==============================================================================
# Copying a Device
#==============================================================================
# Since copying a Device involves creating a new geometry, you can copy a 
# Device D using the pg.copy(D) or pg.deepcopy(D) function.  pg.copy(D) 
# maintains the underlying connections to other Device, so that newly-created 
# Device uses the same references as the original device.  Conversely, 
# pg.deepcopy() creates completely new copies of every underlying polygon and
# reference, so that the newly-created Device shares no dependencies/references
# with the original Device.  These functions are especially useful if 
# you want to flatten a geometry without damaging the structure of the 
# original Device.

D = Device()
E1 = pg.ellipse(layer = 1)
E2 = pg.rectangle(layer = 2)
D.add_ref(E1)
D.add_ref(E2).movex(15)

D_copied = pg.copy(D)
qp(D_copied)

# Observe that if we add geometry to D now, D_copied is unaffected
D.add_ref(pg.circle()) 
D.rotate(45)
qp(D_copied)

# However, note that if we now modify the underlying Devices (which
# were referenced in D, and whose references were copied to D_copied), both
# the original D and D_copied are affected:
E1.add_polygon([[10,20,35], [1,60,40]], layer = 3)
qp(D_copied)

# If instead we use pg.deepcopy(), all of the underlying references are copied
# and used in the new D_deepcopied device.  So if we change one of the old
# references, the new D_deepcopied doesn't get affected
D = Device()
E1 = pg.ellipse(layer = 1)
E2 = pg.rectangle(layer = 2)
D.add_ref(E1)
D.add_ref(E2).movex(15)

D_deepcopied = pg.deepcopy(D)
qp(D_deepcopied)

# As before, if we add geometry to D now, D_deepcopied is unaffected
D.add_ref(pg.circle()) 
D.rotate(45)
qp(D_deepcopied)

# However, now if we mess with the underlying Devices of D, D_deepcopied
# is not affected like it was before.
E1.add_polygon([[10,20,35], [1,60,40]], layer = 3)
qp(D_deepcopied)

#==============================================================================
# Extracting layers
#==============================================================================
# Say you want to grab all the polygons of a single layer from your Device. You 
# can do this using the pg.extract() function, which will create a new Device
# with all of the polygons from D.  Note that the Device created from this
# function is necessarily flattened (otherwise it could inadvertantly modify 
# other Devices which share references with the extracted Device)

D = Device()
E1 = pg.ellipse(layer = 1)
E2 = pg.rectangle(layer = 2)
E3 = pg.arc(layer = 3)
D.add_ref(E1)
D.add_ref(E2).movex(15)
D.add_ref(E3).movex(30)
qp(D)

D_only_layers_1_and_2 = pg.extract(D, layers = [1,2])
qp(D_only_layers_1_and_2)


#==============================================================================
# Making boolean shapes
#==============================================================================
# If you want to subtract one shape from another, merge two shapes, or 
# perform an XOR on them, you can do that with the pg.boolean() function.
# the ``operation`` argument should be {not, and, or, xor, 'A-B', 'B-A', 'A+B'}.
# Note that 'A+B' is equivalent to 'or', 'A-B' is equivalent to 'not', and
#  'B-A' is equivalent to 'not' with the operands switched

D = Device()
E1 = pg.ellipse()
E2 = pg.ellipse().movex(15)
E3 = pg.ellipse().movex(30)
qp([E1, E2, E3])

D2 = pg.boolean(A = [E1, E3], B = E2, operation = 'A-B')
qp(D2)



#==============================================================================
# Creating outlines of shapes
#==============================================================================
# Sometimes, when writing in a positive-tone resist, it is useful to produce 
# an outline of an existing shape. The pg.outline() function allows you to do
# exactly that

D = pg.ellipse(layer = 1)
D2 = pg.outline(D, distance = 1, layer = 2)
qp([D, D2])




#==============================================================================
# Removing geometry
#==============================================================================
# If you want, you can remove DeviceReferences or Polygons with D.remove()

# Let's add some geometry to a blank Device D:
D = Device()
myell1 = D.add_ref(pg.L())
mytee2 = D.add_ref(pg.tee().movex(15))
mypoly1 = D.add_polygon( [(8,6,7,9), (6,8,9,5)] )
mypoly2 = D.add_polygon( [(0, 0), (1, 1), (1, 3), (-3, 3)] ).movey(-5)
qp(D)

# Now we can remove two of the elements we don't want anymore
D.remove(mytee2)
D.remove(mypoly2)
qp(D)


#==============================================================================
# Advanced: Using the LRU Cache decorator
#==============================================================================
# Let's assume you have a Device-making function which takes a long time,
# for instance because it requires extensive computations to calculate polygon
# points.  PHIDL has a LRU cache decorator you can use, similar to the
# built-in Python functools.lru_cache.  The cache can significantly speed up
# 
import time
from phidl import device_lru_cache

@device_lru_cache
def computationally_intensive_device(width = 10, height = 1):
    D = Device()
    time.sleep(1.5) # Pretend we're doing computations for 1.5 seconds here
    D.add_polygon( [(width,6,7,9), (6,8,9,5)] )
    return D

# When we first generate the Device, it takes the usual amount of time to
# generate.
time_start = time.time()
DC1 = computationally_intensive_device(width = 10, height = 1)
print('Function took %s seconds to run initially' % (time.time()-time_start))

# However, if we use the same input arguments, since we already computed the
# Device using those arguments the cache can return a copy much quicker
time_start = time.time()
DC2 = computationally_intensive_device(width = 10, height = 1)
print('Function took %s seconds to run a second time' % (time.time()-time_start))

# Note that if we change the input arguments, we still need to generate
# the function again (even if that argument isn't used!)
time_start = time.time()
DC2 = computationally_intensive_device(width = 10, height = 2.7)
print('Function with new arguments took %s seconds to run' % (time.time()-time_start))<|MERGE_RESOLUTION|>--- conflicted
+++ resolved
@@ -465,27 +465,6 @@
 
 
 
-<<<<<<< HEAD
-#==============================================================================
-# Label
-#==============================================================================
-# We can also label (annotate) our devices, in order to record information 
-# directly into the final GDS file without putting any extra geometry onto any 
-# layer
-
-# Let's add an annotation to our Multi-Layer Text GDS file
-DL.label(text = 'This is layer1\nit will be titanium', position = text1.center)
-DL.label(text = 'This is niobium', position = text2.center)
-
-# It's very useful for recording information about the devices or layout
-DL.label(text = 'The x size of this\nlayout is %s' % DL.xsize,
-            position = (DL.xmax, DL.ymax), layer = 255)
-
-# Again, note we have to write the GDS for it to be visible (view in KLayout)
-DL.write_gds('MultipleLayerText.gds')
-
-=======
->>>>>>> aac35a0e
 
 
 #==============================================================================
