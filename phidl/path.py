from __future__ import absolute_import, division, print_function

import numpy as np

from phidl.device_layout import CrossSection, Path, _rotate_points


def arc(radius=10, angle=90, num_pts=720):
    """Create a circular arc Path

    Parameters
    ----------
    radius : int or float
        Radius of arc
    angle : int or float
        Total angle of arc
    num_pts : int
        Number of points used per 360 degrees

    Returns
    -------
    Path
        A Path object with the specified arc
    """
    num_pts = abs(int(num_pts * angle / 360))
    t = np.linspace(-90 * np.pi / 180, (angle - 90) * np.pi / 180, num_pts)
    x = radius * np.cos(t)
    y = radius * (np.sin(t) + 1)
    points = np.array((x, y)).T * np.sign(angle)

    P = Path()
    # Manually add points & adjust start and end angles
    P.points = points
    P.start_angle = 0
    P.end_angle = angle
    return P


def straight(length=5, num_pts=100):
    """Creates a straight Path

    Parameters
    ----------
    length : int or float
        Total length of straight path
    num_pts : int
        Number of points along Path

    Returns
    -------
    Path
        A Path object with the specified straight section
    """
    x = np.linspace(0, length, num_pts)
    y = x * 0
    points = np.array((x, y)).T

    P = Path()
    P.append(points)
    return P


#### Euler bends


def _cumtrapz(x):
    """Numpy-based implementation of the cumulative trapezoidal integration
    function usually found in scipy (scipy.integrate.cumtrapz)"""
    return np.cumsum((x[1:] + x[:-1]) / 2)


def _fresnel(R0, s, num_pts, n_iter=8):
    """Fresnel integral using a series expansion"""
    t = np.linspace(0, s / (np.sqrt(2) * R0), num_pts)
    x = np.zeros(num_pts)
    y = np.zeros(num_pts)

    for n in range(0, n_iter):
        x += (-1) ** n * t ** (4 * n + 1) / (np.math.factorial(2 * n) * (4 * n + 1))
        y += (-1) ** n * t ** (4 * n + 3) / (np.math.factorial(2 * n + 1) * (4 * n + 3))

    return np.array([np.sqrt(2) * R0 * x, np.sqrt(2) * R0 * y])


def euler(radius=3, angle=90, p=1.0, use_eff=False, num_pts=720):
    """Create an Euler bend (also known as "racetrack" or "clothoid" curves)
    that adiabatically transitions from straight to curved.  By default,
    `radius` corresponds to the minimum radius of curvature of the bend.
    However, if `use_eff` is set to True, `radius` corresponds to the effective
    radius of curvature (making the curve a drop-in replacement for an arc). If
    p < 1.0, will create a "partial euler" curve as described in Vogelbacher et.
    al. https://dx.doi.org/10.1364/oe.27.031394

    Parameters
    ----------
    radius : int or float
        Minimum radius of curvature
    angle : int or float
        Total angle of curve
    p : float
        Proportion of curve that is an Euler curve
    use_eff : bool
        If False: `radius` corresponds to minimum radius of curvature of the bend
        If True: The curve will be scaled such that the endpoints match an arc
        with parameters `radius` and `angle`
    num_pts : int
        Number of points used per 360 degrees

    Returns
    -------
    Path
        A Path object with the specified Euler curve
    """
    if (p < 0) or (p > 1):
        raise ValueError("[PHIDL] euler() requires argument `p` be between 0 and 1")
    if p == 0:
        P = arc(radius=radius, angle=angle, num_pts=num_pts)
        P.info["Reff"] = radius
        P.info["Rmin"] = radius
        return P

    if angle < 0:
        mirror = True
        angle = np.abs(angle)
    else:
        mirror = False

    R0 = 1
    alpha = np.radians(angle)
    Rp = R0 / (np.sqrt(p * alpha))
    sp = R0 * np.sqrt(p * alpha)
    s0 = 2 * sp + Rp * alpha * (1 - p)
    num_pts = abs(int(num_pts * angle / 360))
    num_pts_euler = int(np.round(sp / (s0 / 2) * num_pts))
    num_pts_arc = num_pts - num_pts_euler

    xbend1, ybend1 = _fresnel(R0, sp, num_pts_euler)
    xp, yp = xbend1[-1], ybend1[-1]

    dx = xp - Rp * np.sin(p * alpha / 2)
    dy = yp - Rp * (1 - np.cos(p * alpha / 2))

    s = np.linspace(sp, s0 / 2, num_pts_arc)
    xbend2 = Rp * np.sin((s - sp) / Rp + p * alpha / 2) + dx
    ybend2 = Rp * (1 - np.cos((s - sp) / Rp + p * alpha / 2)) + dy

    x = np.concatenate([xbend1, xbend2[1:]])
    y = np.concatenate([ybend1, ybend2[1:]])
    points1 = np.array([x, y]).T
    points2 = np.flipud(np.array([x, -y]).T)

    points2 = _rotate_points(points2, angle - 180)
    points2 += -points2[0, :] + points1[-1, :]

    points = np.concatenate([points1[:-1], points2])

    # Find y-axis intersection point to compute Reff
    start_angle = 180 * (angle < 0)
    end_angle = start_angle + angle
    dy = np.tan(np.radians(end_angle - 90)) * points[-1][0]
    Reff = points[-1][1] - dy
    Rmin = Rp

    # Fix degenerate condition at angle == 180
    if np.abs(180 - angle) < 1e-3:
        Reff = points[-1][1] / 2

    # Scale curve to either match Reff or Rmin
    if use_eff:
        scale = radius / Reff
    else:
        scale = radius / Rmin
    points *= scale

    P = Path()
    # Manually add points & adjust start and end angles
    P.points = points
    P.start_angle = start_angle
    P.end_angle = end_angle
    P.info["Reff"] = Reff * scale
    P.info["Rmin"] = Rmin * scale
    if mirror:
        P.mirror((1, 0))
    return P


def spiral(num_turns=5, gap=1, inner_gap=2, num_pts=10000):
    """Creates a spiral geometry consisting of two oddly-symmetric
    semi-circular arcs in the centre and two Archimedean (involute) spiral arms
    extending outward from the ends of both arcs.

    Parameters
    ----------
    num_turns : int or float
        The number of turns in the spiral. Must be greater than 1. A full
        spiral rotation counts as 1 turn, and the center arcs will together
        always be 0.5 turn.
    gap : int or float
        The distance between any point on one arm of the spiral and a point
        with the same angular coordinate on an adjacent arm.
    inner_gap : int or float
        The inner size of the spiral, equal to twice the chord length of the
        centre arcs.
    num_pts: int
        The number of points in the entire spiral. The actual number of points
        will be slightly different than the specified value, as they are
        dynamically allocated using the path lengths of the spiral.

    Returns
    -------
    Path
        A Path object forming a spiral

    Notes
    -----
    ``num_turns`` usage (x is any whole number):
        - ``num_turns = x.0``: Output arm will be extended 0.5 turn to be on
        the same side as the input.
        - ``num_turns < x.5``: Input arm will be extended by the fractional
        amount.
        - ``num_turns = x.5``: Both arms will be the same length and the input
        and output will be on opposite sides.
        - ``num_turns > x.5``: Output arm will be extended by the fractional
        amount.
    """
    # Establishing number of turns in each arm
    if num_turns <= 1:
        raise ValueError("num_turns must be greater than 1")
    diff = num_turns - np.floor(num_turns)
    if diff < 0.5:
        num_turns1 = np.floor(num_turns) - 1 + 2 * diff
    else:
        num_turns1 = np.floor(num_turns)
    if diff > 0.5:
        num_turns2 = np.floor(num_turns) - 1 + 2 * diff
    else:
        num_turns2 = np.floor(num_turns)

    # Establishing relevant angles and spiral/centre arc parameters
    a1 = np.pi / 2
    a2 = np.array([np.pi * num_turns1 + a1, np.pi * num_turns2 + a1])
    a = inner_gap / 2 - gap / 2
    b = gap / np.pi
    Rc = inner_gap * np.sqrt(1 + (b / (a + b * a1)) ** 2) / 4
    theta = np.degrees(2 * np.arcsin(inner_gap / 4 / Rc))

    # Establishing number of points in each arm
    s_centre = Rc * np.radians(theta)
    s_spiral = ((a + a2 * b) ** 2 + b**2) ** (3 / 2) / (3 * (a * b + (a2 * b**2)))
    z = num_pts / (s_spiral[0] + s_spiral[1] + 2 * s_centre)
    num_pts0 = int(z * s_centre)
    num_pts1 = int(z * s_spiral[0])
    num_pts2 = int(z * s_spiral[1]) - num_pts1

    # Forming both spiral arms
    arm1 = np.linspace(a1, a2[0], num_pts1)
    arm2 = np.linspace(a2[0], a2[1], num_pts2)[1:]
    a_spiral = np.array([arm1, np.concatenate([arm1, arm2])])
    r_spiral = a + b * a_spiral
    x_spiral = np.array([np.zeros(num_pts1), np.zeros(len(a_spiral[1]))])
    y_spiral = np.array([np.zeros(num_pts1), np.zeros(len(a_spiral[1]))])
    for i in range(2):
        x_spiral[i] = r_spiral[i] * np.cos(a_spiral[i])
        y_spiral[i] = r_spiral[i] * np.sin(a_spiral[i])

    # Forming centre arcs
<<<<<<< HEAD
    pts = _rotate_points(arc(Rc, theta, 360 * num_pts0 / theta).points, -theta / 2 + 90)
    x_centre = pts[:, 0] + x_spiral[0][0] - pts[:, 0][-1]
    y_centre = pts[:, 1] + y_spiral[0][0] - pts[:, 1][-1]
    x_centre = np.concatenate([-np.flip(x_centre), x_centre])
    y_centre = np.concatenate([-np.flip(y_centre), y_centre])

    # Combining into final spiral
    x = np.concatenate([-np.flip(x_spiral[1]), x_centre, x_spiral[0]])
    y = np.concatenate([-np.flip(y_spiral[1]), y_centre, y_spiral[0]])
    points = np.array((x, y)).T
=======
    pts = _rotate_points(arc(Rc, theta, 360*num_pts0/theta).points, -theta/2+90)
    x_centre = pts[:,0] + x_spiral[0][0] - pts[:,0][-1]
    y_centre = pts[:,1] + y_spiral[0][0] - pts[:,1][-1]
    x_centre = np.concatenate([-np.flip(x_centre), x_centre[1:]])
    y_centre = np.concatenate([-np.flip(y_centre), y_centre[1:]])

    # Combining into final spiral
    x = np.concatenate([-np.flip(x_spiral[1]), x_centre[1:-1], x_spiral[0]])
    y = np.concatenate([-np.flip(y_spiral[1]), y_centre[1:-1], y_spiral[0]])
    points = np.array((x,y)).T
>>>>>>> cf3f5829

    P = Path()
    # Manually add points & adjust start and end angles
    P.points = points
<<<<<<< HEAD
    nx1, ny1 = points[1] - points[0]
    P.start_angle = np.arctan2(ny1, nx1) / np.pi * 180
    nx2, ny2 = points[-1] - points[-2]
    P.end_angle = np.arctan2(ny2, nx2) / np.pi * 180
    # print(P.start_angle)
    # print(P.end_angle)
=======
    nx1,ny1 =  points[1] - points[0]
    P.start_angle = np.arctan2(ny1,nx1)/np.pi*180
    nx2,ny2 =  points[-1] - points[-2]
    P.end_angle = np.arctan2(ny2,nx2)/np.pi*180

>>>>>>> cf3f5829
    return P


def _compute_segments(points):
    points = np.asfarray(points)
    normals = np.diff(points, axis=0)
    normals = (normals.T / np.linalg.norm(normals, axis=1)).T
    dx = np.diff(points[:, 0])
    dy = np.diff(points[:, 1])
    ds = np.sqrt(dx**2 + dy**2)
    theta = np.degrees(np.arctan2(dy, dx))
    dtheta = np.diff(theta)
    dtheta = dtheta - 360 * np.floor((dtheta + 180) / 360)
    return points, normals, ds, theta, dtheta


def smooth(
    points=[
        (20, 0),
        (40, 0),
        (80, 40),
        (80, 10),
        (100, 10),
    ],
    radius=4,
    corner_fun=euler,
    **kwargs
):
    """Create a smooth path from a series of waypoints. Corners will be rounded
    using `corner_fun` and any additional key word arguments (for example,
    `use_eff = True` when `corner_fun = pp.euler`)

    Parameters
    ----------
    points : array-like[N][2] or Path
        List of waypoints for the path to follow
    radius : int or float
        Radius of curvature, this argument will be passed to `corner_fun`
    corner_fun : function
        The function that controls how the corners are rounded. Typically either
        `arc()` or `euler()`
    **kwargs : dict
        Extra keyword arguments that will be passed to `corner_fun`

    Returns
    -------
    Path
        A Path object with the specified smoothed path.
    """

    if isinstance(points, Path):
        points = points.points

    points, normals, ds, theta, dtheta = _compute_segments(points)
    colinear_elements = np.concatenate([[False], np.abs(dtheta) < 1e-6, [False]])
    if np.any(colinear_elements):
        new_points = points[~colinear_elements, :]
        points, normals, ds, theta, dtheta = _compute_segments(new_points)

    if np.any(np.abs(np.abs(dtheta) - 180) < 1e-6):
        raise ValueError(
            "[PHIDL] smooth() received points which double-back on themselves"
            + "--turns cannot be computed when going forwards then exactly backwards."
        )

    # FIXME add caching
    # Create arcs
    paths = []
    radii = []
    for dt in dtheta:
        P = corner_fun(radius=radius, angle=dt, **kwargs)
        chord = np.linalg.norm(P.points[-1, :] - P.points[0, :])
        r = (chord / 2) / np.sin(np.radians(dt / 2))
        r = np.abs(r)
        radii.append(r)
        paths.append(P)

    d = np.abs(np.array(radii) / np.tan(np.radians(180 - dtheta) / 2))
    encroachment = np.concatenate([[0], d]) + np.concatenate([d, [0]])
    if np.any(encroachment > ds):
        raise ValueError(
            "[PHIDL] smooth(): Not enough distance between points to to fit curves.  Try reducing the radius or spacing the points out farther"
        )
    p1 = points[1:-1, :] - normals[:-1, :] * d[:, np.newaxis]

    # Move arcs into position
    new_points = []
    new_points.append([points[0, :]])
    for n, dt in enumerate(dtheta):
        P = paths[n]
        P.rotate(theta[n] - 0)
        P.move(p1[n])
        new_points.append(P.points)
    new_points.append([points[-1, :]])
    new_points = np.concatenate(new_points)

    P = Path()
    P.rotate(theta[0])
    P.append(new_points)
    P.move(points[0, :])

    return P


def _sinusoidal_transition(y1, y2):
    dx = y2 - y1
    return lambda t: y1 + (1 - np.cos(np.pi * t)) / 2 * dx


def _linear_transition(y1, y2):
    dx = y2 - y1
    return lambda t: y1 + t * dx


def transition(cross_section1, cross_section2, width_type="sine"):
    """Creates a CrossSection that smoothly transitions between two input
    CrossSections. Only cross-sectional elements that have the `name` (as in
    X.add(..., name = 'wg') ) parameter specified in both input CrosSections
    will be created. Port names will be cloned from the input CrossSections in
    reverse.

    Parameters
    ----------
    cross_section1 : CrossSection
        First input CrossSection
    cross_section2 : CrossSection
        Second input CrossSection
    width_type : {'sine', 'linear'}
        Sets the type of width transition used if any widths are different
        between the two input CrossSections.

    Returns
    -------
    CrossSection
        A smoothly-transitioning CrossSection
    """

    X1 = cross_section1
    X2 = cross_section2
    Xtrans = CrossSection()

    if not X1.aliases or not X2.aliases:
        raise ValueError(
            """[PHIDL] transition() found no named sections in one
        or both inputs (cross_section1/cross_section2)."""
        )

    for alias in X1.aliases.keys():
        if alias in X2.aliases:

            offset1 = X1[alias]["offset"]
            offset2 = X2[alias]["offset"]
            width1 = X1[alias]["width"]
            width2 = X2[alias]["width"]

            if callable(offset1):
                offset1 = offset1(1)
            if callable(offset2):
                offset2 = offset2(0)
            if callable(width1):
                width1 = width1(1)
            if callable(width2):
                width2 = width2(0)

            offset_fun = _sinusoidal_transition(offset1, offset2)

            if width_type == "sine":
                width_fun = _sinusoidal_transition(width1, width2)
            elif width_type == "linear":
                width_fun = _linear_transition(width1, width2)
            else:
                raise ValueError(
                    "[PHIDL] transition() width_type "
                    + "argument must be one of {'sine','linear'}"
                )

            Xtrans.add(
                width=width_fun,
                offset=offset_fun,
                layer=X1[alias]["layer"],
                ports=(X2[alias]["ports"][0], X1[alias]["ports"][1]),
                name=alias,
            )

    return Xtrans<|MERGE_RESOLUTION|>--- conflicted
+++ resolved
@@ -264,18 +264,6 @@
         y_spiral[i] = r_spiral[i] * np.sin(a_spiral[i])
 
     # Forming centre arcs
-<<<<<<< HEAD
-    pts = _rotate_points(arc(Rc, theta, 360 * num_pts0 / theta).points, -theta / 2 + 90)
-    x_centre = pts[:, 0] + x_spiral[0][0] - pts[:, 0][-1]
-    y_centre = pts[:, 1] + y_spiral[0][0] - pts[:, 1][-1]
-    x_centre = np.concatenate([-np.flip(x_centre), x_centre])
-    y_centre = np.concatenate([-np.flip(y_centre), y_centre])
-
-    # Combining into final spiral
-    x = np.concatenate([-np.flip(x_spiral[1]), x_centre, x_spiral[0]])
-    y = np.concatenate([-np.flip(y_spiral[1]), y_centre, y_spiral[0]])
-    points = np.array((x, y)).T
-=======
     pts = _rotate_points(arc(Rc, theta, 360*num_pts0/theta).points, -theta/2+90)
     x_centre = pts[:,0] + x_spiral[0][0] - pts[:,0][-1]
     y_centre = pts[:,1] + y_spiral[0][0] - pts[:,1][-1]
@@ -286,25 +274,15 @@
     x = np.concatenate([-np.flip(x_spiral[1]), x_centre[1:-1], x_spiral[0]])
     y = np.concatenate([-np.flip(y_spiral[1]), y_centre[1:-1], y_spiral[0]])
     points = np.array((x,y)).T
->>>>>>> cf3f5829
 
     P = Path()
     # Manually add points & adjust start and end angles
     P.points = points
-<<<<<<< HEAD
-    nx1, ny1 = points[1] - points[0]
-    P.start_angle = np.arctan2(ny1, nx1) / np.pi * 180
-    nx2, ny2 = points[-1] - points[-2]
-    P.end_angle = np.arctan2(ny2, nx2) / np.pi * 180
-    # print(P.start_angle)
-    # print(P.end_angle)
-=======
     nx1,ny1 =  points[1] - points[0]
     P.start_angle = np.arctan2(ny1,nx1)/np.pi*180
     nx2,ny2 =  points[-1] - points[-2]
     P.end_angle = np.arctan2(ny2,nx2)/np.pi*180
 
->>>>>>> cf3f5829
     return P
 
 
