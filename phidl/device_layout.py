--- conflicted
+++ resolved
@@ -1371,11 +1371,7 @@
         """
         if layer is None:
             return None
-<<<<<<< HEAD
-=======
-        if len(text) >= 1023:
-            raise ValueError("[DEVICE] label() error: Text too long (limit 1024 chars)")
->>>>>>> e4681615
+
         gds_layer, gds_datatype = _parse_layer(layer)
 
         if type(text) is not str:
