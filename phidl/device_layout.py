#==============================================================================
# Major TODO
#==============================================================================

#==============================================================================
# Minor TODO
#==============================================================================
# geometry: add packer, basic_wire
# connect(): if width=0 then only move don't rotate orientation
# Allow assignment of aliases by D['waveguide'] = D << WG
# PHIDL fix quickplot "AttributeError: 'DeviceReference' object has no attribute 'aliases'"
# Add text in corner of quickplot which says "F1: Show/hide ports, F2: Show/hide
# subports, F3: Show/hide alias name, F4: show/hide this text"

#==============================================================================
# Imports
#==============================================================================

from __future__ import division # Otherwise integer division e.g.  20 / 7 = 2
from __future__ import print_function # Use print('hello') instead of print 'hello'
from __future__ import absolute_import

import gdspy
from copy import deepcopy
import numpy as np
from numpy import sqrt, mod, pi, sin, cos
from numpy.linalg import norm
import webcolors
import warnings
<<<<<<< HEAD
import yaml
import os
=======
import hashlib
>>>>>>> 9b71a4e5


__version__ = '0.9.1'



#==============================================================================
# Useful transformation functions
#==============================================================================

def _rotate_points(points, angle = 45, center = (0,0)):
    """ Rotates points around a centerpoint defined by ``center``.  ``points`` may be
    input as either single points [1,2] or array-like[N][2], and will return in kind
    """
    # First check for common, easy values of angle
    p_arr = np.asarray(points)
    if angle == 0:
        return p_arr

    c0 = np.asarray(center)
    displacement = p_arr - c0
    if angle == 180:
        return c0 - displacement

    if p_arr.ndim == 2:
        perpendicular = displacement[:, ::-1]
    elif p_arr.ndim == 1:
        perpendicular = displacement[::-1]
    if angle == 90:
        return c0 + perpendicular
    elif angle == 270:
        return c0 - perpendicular

    # Fall back to trigonometry
    angle = angle*pi/180
    ca = cos(angle)
    sa = sin(angle)
    sa = np.array((-sa, sa))
    return displacement * ca + perpendicular * sa + c0

def _reflect_points(points, p1 = (0,0), p2 = (1,0)):
    """ Reflects points across the line formed by p1 and p2.  ``points`` may be
    input as either single points [1,2] or array-like[N][2], and will return in kind
    """
    # From http://math.stackexchange.com/questions/11515/point-reflection-across-a-line
    points = np.array(points); p1 = np.array(p1); p2 = np.array(p2);
    if np.asarray(points).ndim == 1: 
        return 2*(p1 + (p2-p1)*np.dot((p2-p1),(points-p1))/norm(p2-p1)**2) - points
    if np.asarray(points).ndim == 2: 
        return np.array([2*(p1 + (p2-p1)*np.dot((p2-p1),(p-p1))/norm(p2-p1)**2) - p for p in points])


        
def reset():
    Layer.layer_dict = {}
    Device._next_uid = 0



class LayerSet(object):

    def __init__(self):
        self._layers = {}

    def add_layer(self, name = 'unnamed', gds_layer = 0, gds_datatype = 0,
                 description = None, color = None, inverted = False,
                  alpha = 0.6, dither = None):
        new_layer = Layer(gds_layer = gds_layer, gds_datatype = gds_datatype, name = name, 
                 description = description, inverted = inverted,
                 color = color, alpha = alpha, dither = dither)
        if name in self._layers:
            raise ValueError('[PHIDL] LayerSet: Tried to add layer named "%s", but a layer' 
                ' with that name already exists in this LayerSet' % (name))
        else:
            self._layers[name] = new_layer

    def __getitem__(self, val):
        """ If you have a LayerSet `ls`, allows access to the layer names like ls['gold2'] """
        try:
            return self._layers[val]
        except:
            raise ValueError('[PHIDL] LayerSet: Tried to access layer named "%s"' 
                ' which does not exist' % (val))


    def __repr__(self):
        return ('LayerSet (%s layers total)' % (len(self._layers)))



class Layer(object):
    layer_dict = {}

    def __init__(self, gds_layer = 0, gds_datatype = 0, name = 'unnamed', 
                 description = None, inverted = False,
                 color = None, alpha = 0.6, dither = None):
        if isinstance(gds_layer, Layer):
            l = gds_layer # We were actually passed Layer(mylayer), make a copy
            gds_datatype = l.gds_datatype
            name = l.name
            description = l.description
            alpha = l.alpha
            dither = l.dither
            inverted = l.inverted
            gds_layer = l.gds_layer


        self.gds_layer = gds_layer
        self.gds_datatype = gds_datatype
        self.name = name
        self.description = description
        self.inverted = inverted
        self.alpha = alpha
        self.dither = dither
        
        try:
            if color is None: # not specified
                self.color = None
            elif np.size(color) == 3: # in format (0.5, 0.5, 0.5)
                self.color = webcolors.rgb_to_hex(np.array( np.array(color)*255, dtype = int))
            elif color[0] == '#': # in format #1d2e3f
                self.color = webcolors.hex_to_rgb(color)
                self.color = webcolors.rgb_to_hex(self.color)
            else: # in named format 'gold'
                self.color = webcolors.name_to_hex(color)
        except:
            raise ValueError("""[PHIDL] Layer() color must be specified as a
            0-1 RGB triplet, (e.g. [0.5, 0.1, 0.9]), an HTML hex  color 
            (e.g. #a31df4), or a CSS3 color name (e.g. 'gold' or
            see http://www.w3schools.com/colors/colors_names.asp )
            """)
            
        Layer.layer_dict[(gds_layer, gds_datatype)] = self

    def __repr__(self):
        return ('Layer (name %s, GDS layer %s, GDS datatype %s, description %s, color %s)' % \
                (self.name, self.gds_layer, self.gds_datatype, self.description, self.color))
                         

def _parse_layer(layer):
    """ Check if the variable layer is a Layer object, a 2-element list like
    [0,1] representing layer=0 and datatype=1, or just a layer number """
    if isinstance(layer, Layer):
        gds_layer, gds_datatype = layer.gds_layer, layer.gds_datatype
    elif np.shape(layer) == (2,): # In form [3,0]
        gds_layer, gds_datatype = layer[0], layer[1]
    elif np.shape(layer) == (1,): # In form [3]
        gds_layer, gds_datatype = layer[0], 0
    elif layer is None:
        gds_layer, gds_datatype = 0, 0
    elif isinstance(layer, (int, float)):
        gds_layer, gds_datatype = layer, 0
    else:
        raise ValueError("""[PHIDL] _parse_layer() was passed something
            that could not be interpreted as a layer: layer = %s""" % layer)
    return (gds_layer, gds_datatype)

    
    
class _GeometryHelper(object):
    """ This is a helper class. It can be added to any other class which has 
    the functions move() and the property ``bbox`` (as in self.bbox).  It uses
    that function+property to enable you to do things like check what the center
    of the bounding box is (self.center), and also to do things like move the
    bounding box such that its maximum x value is 5.2 (self.xmax = 5.2) """
    
    @property
    def center(self):
        return np.sum(self.bbox,0)/2

    @center.setter
    def center(self, destination):
        self.move(destination = destination, origin = self.center)
        
    @property
    def x(self):
        return np.sum(self.bbox,0)[0]/2

    @x.setter
    def x(self, destination):
        destination = (destination, self.center[1])
        self.move(destination = destination, origin = self.center, axis = 'x')
        
    @property
    def y(self):
        return np.sum(self.bbox,0)[1]/2

    @y.setter
    def y(self, destination):
        destination = ( self.center[0], destination)
        self.move(destination = destination, origin = self.center, axis = 'y')
        
    @property
    def xmax(self):
        return self.bbox[1][0]

    @xmax.setter
    def xmax(self, destination):
        self.move(destination = (destination, 0), origin = self.bbox[1], axis = 'x')
        
    @property
    def ymax(self):
        return self.bbox[1][1]

    @ymax.setter
    def ymax(self, destination):
        self.move(destination = (0, destination), origin = self.bbox[1], axis = 'y')
        
    @property
    def xmin(self):
        return self.bbox[0][0]

    @xmin.setter
    def xmin(self, destination):
        self.move(destination = (destination, 0), origin = self.bbox[0], axis = 'x')
        
    @property
    def ymin(self):
        return self.bbox[0][1]

    @ymin.setter
    def ymin(self, destination):
        self.move(destination = (0, destination), origin = self.bbox[0], axis = 'y')
        
    @property
    def size(self):
        bbox = self.bbox
        return bbox[1] - bbox[0]

    @property
    def xsize(self):
        bbox = self.bbox
        return bbox[1][0] - bbox[0][0]
        
    @property
    def ysize(self):
        bbox = self.bbox
        return bbox[1][1] - bbox[0][1]

    def movex(self, origin = 0, destination = None):
        if destination is None:
            destination = origin
            origin = 0
        self.move(origin = (origin,0), destination = (destination,0))
        return self

    def movey(self, origin = 0, destination = None):
        if destination is None:
            destination = origin
            origin = 0
        self.move(origin = (0,origin), destination = (0,destination))
        return self



class Port(object):
    _next_uid = 0

    def __init__(self, name = None, midpoint = (0,0), width = 1, orientation = 0, parent = None):
        self.name = name
        self.midpoint = np.array(midpoint, dtype = 'float64')
        self.width = width
        self.orientation = mod(orientation,360)
        self.parent = parent
        self.info = {}
        self.uid = Port._next_uid
        if self.width < 0: raise ValueError('[PHIDL] Port creation error: width must be >=0')
        Port._next_uid += 1
        
    def __repr__(self):
        return ('Port (name %s, midpoint %s, width %s, orientation %s)' % \
                (self.name, self.midpoint, self.width, self.orientation))
       
    @property
    def endpoints(self):
        dxdy = np.array([
            self.width/2*np.cos((self.orientation - 90)*pi/180),
            self.width/2*np.sin((self.orientation - 90)*pi/180)
            ])
        left_point = self.midpoint - dxdy
        right_point = self.midpoint + dxdy
        return np.array([left_point, right_point])
    
    @endpoints.setter
    def endpoints(self, points):
        p1, p2 = np.array(points[0]), np.array(points[1])
        self.midpoint = (p1+p2)/2
        dx, dy = p2-p1
        self.orientation = np.arctan2(dx,dy)*180/pi
        self.width = sqrt(dx**2 + dy**2)
        
    @property
    def normal(self):
        dx = np.cos((self.orientation)*pi/180)
        dy = np.sin((self.orientation)*pi/180)
        return np.array([self.midpoint, self.midpoint + np.array([dx,dy])])

    @property
    def x(self):
        return self.midpoint[0]

    @property
    def y(self):
        return self.midpoint[1]
        
    # Use this function instead of copy() (which will not create a new numpy array
    # for self.midpoint) or deepcopy() (which will also deepcopy the self.parent
    # DeviceReference recursively, causing performance issues)
    def _copy(self, new_uid = True):
        new_port = Port(name = self.name, midpoint = self.midpoint,
            width = self.width, orientation = self.orientation,
            parent = self.parent)
        new_port.info = deepcopy(self.info)
        if new_uid == False:
            new_port.uid = self.uid
            Port._next_uid -= 1
        return new_port

    def rotate(self, angle = 45, center = None):
        self.orientation = mod(self.orientation + angle, 360)
        if center is None:
            center = self.midpoint
        self.midpoint = _rotate_points(self.midpoint, angle = angle, center = center)
        return self


class Polygon(gdspy.Polygon, _GeometryHelper):
    
    def __init__(self, points, gds_layer, gds_datatype, parent):
        self.parent = parent
        super(Polygon, self).__init__(points = points, layer=gds_layer,
            datatype=gds_datatype)


    @property
    def bbox(self):
        return self.get_bounding_box()

    def rotate(self, angle = 45, center = (0,0)):
        super(Polygon, self).rotate(angle = angle*pi/180, center = center)
        if self.parent is not None:
            self.parent._bb_valid = False
        return self
            
    def move(self, origin = (0,0), destination = None, axis = None):
        """ Moves elements of the Device from the origin point to the destination.  Both
         origin and destination can be 1x2 array-like, Port, or a key
         corresponding to one of the Ports in this device """

        # If only one set of coordinates is defined, make sure it's used to move things
        if destination is None:
            destination = origin
            origin = [0,0]

        if isinstance(origin, Port):            o = origin.midpoint
        elif np.array(origin).size == 2:    o = origin
        elif origin in self.ports:    o = self.ports[origin].midpoint
        else: raise ValueError('[PHIDL] [DeviceReference.move()] ``origin`` not array-like, a port, or port name')
            
        if isinstance(destination, Port):           d = destination.midpoint
        elif np.array(destination).size == 2:        d = destination
        elif destination in self.ports:   d = self.ports[destination].midpoint
        else: raise ValueError('[PHIDL] [DeviceReference.move()] ``destination`` not array-like, a port, or port name')

        if axis == 'x': d = (d[0], o[1])
        if axis == 'y': d = (o[0], d[1])

        dx,dy = np.array(d) - o

        super(Polygon, self).translate(dx, dy)
        if self.parent is not None:
            self.parent._bb_valid = False
        return self

            
    def reflect(self, p1 = (0,1), p2 = (0,0)):
        for n, points in enumerate(self.polygons):
            self.polygons[n] = _reflect_points(points, p1, p2)
        if self.parent is not None:
            self.parent._bb_valid = False
        return self

    

def make_device(fun, config = None, **kwargs):
    config_dict = {}
    if type(config) is dict:
        config_dict = dict(config)
    elif config is None:
        pass
    else:
        raise TypeError("""[PHIDL] When creating Device() from a function, the
        second argument should be a ``config`` argument which is a
        dictionary containing arguments for the function.
        e.g. make_device(ellipse, config = my_config_dict) """)
    config_dict.update(**kwargs)
    D = fun(**config_dict)
    if not isinstance(D, Device):
        raise ValueError("""[PHIDL] Device() was passed a function, but that
        function does not produce a Device.""")
    return D
    


class Device(gdspy.Cell, _GeometryHelper):
    
    _next_uid = 0
    
    def __init__(self, *args, **kwargs):
        if len(args) > 0:
            if callable(args[0]):
                raise ValueError('[PHIDL] You can no longer create geometry '
                    'by calling Device(device_making_function), please use '
                    'make_device(device_making_function) instead')

        
        # Allow name to be set like Device('arc') or Device(name = 'arc')
        if 'name' in kwargs:                          _internal_name = kwargs['name']
        elif (len(args) == 1) and (len(kwargs) == 0): _internal_name = args[0]
        else:                                         _internal_name = 'Unnamed'

        # Make a new blank device
        self.ports = {}
        self.info = {}
        self.aliases = {}
        # self.a = self.aliases
        # self.p = self.ports
        self.uid = Device._next_uid
        self._internal_name = _internal_name
        gds_name = '%s%06d' % (self._internal_name[:20], self.uid) # Write name e.g. 'Unnamed000005'
        super(Device, self).__init__(name = gds_name, exclude_from_current=True)
        Device._next_uid += 1


    def __getitem__(self, key):
        """ If you have a Device D, allows access to aliases you made like D['arc2'] """
        try:
            return self.aliases[key]
        except:
            raise ValueError('[PHIDL] Tried to access alias "%s" in Device "%s",  '
                'which does not exist' % (key, self.name))

    def __repr__(self):
        return ('Device (name "%s" (uid %s),  ports %s, aliases %s, %s elements, %s references)' % \
                (self._internal_name, self.uid, list(self.ports.keys()), list(self.aliases.keys()),
                len(self.elements), len(self.references)))


    def __str__(self):
        return self.__repr__()

    def __lshift__(self, element):
        return self.add_ref(element)

    def __setitem__(self, key, element):
        """ Allow adding polygons and cell references like D['arc3'] = pg.arc() """
        if isinstance(element, DeviceReference):
            self.aliases[key] = element
        else:
            raise ValueError('[PHIDL] Tried to assign alias "%s" in Device "%s",  '
                'but failed because the item was not a DeviceReference' % (key, self.name))

    @property
    def layers(self):
        return self.get_layers()

    @property
    def references(self):
        return [e for e in self.elements if isinstance(e, DeviceReference)]

    @property
    def polygons(self):
        return [e for e in self.elements if isinstance(e, gdspy.PolygonSet)]
        
    @property
    def bbox(self):
        bbox = self.get_bounding_box()
        if bbox is None:  bbox = ((0,0),(0,0))
        return np.array(bbox)

    def add_ref(self, D, alias = None):
        """ Takes a Device and adds it as a DeviceReference to the current
        Device.  """
        if type(D) in (list, tuple):
            return [self.add_ref(E) for E in D]
        if not isinstance(D, Device):
            raise TypeError("""[PHIDL] add_ref() was passed something that
            was not a Device object. """)
        d = DeviceReference(D)   # Create a DeviceReference (CellReference)
        self.add(d)             # Add DeviceReference (CellReference) to Device (Cell)

        if alias is not None:
            self.aliases[alias] = d
        return d                # Return the DeviceReference (CellReference)


    def add_polygon(self, points, layer = None):
        # Check if input a list of polygons by seeing if it's 3 levels deep
        try:    
            points[0][0][0] # Try to access first x point
            return [self.add_polygon(p, layer) for p in points]
        except: pass # Verified points is not a list of polygons, continue on

        if isinstance(points, gdspy.PolygonSet):
            if layer is None:   layers = zip(points.layers, points.datatypes)
            else:   layers = [layer]*len(points.polygons)
            return [self.add_polygon(p, layer) for p, layer in zip(points.polygons, layers)]
                
        # Check if layer is actually a list of Layer objects
        try:    
            if isinstance(layer, LayerSet):
                return [self.add_polygon(points, l) for l in layer._layers.values()]
            elif isinstance(layer, set):
                return [self.add_polygon(points, l) for l in layer]
            elif all([isinstance(l, (Layer)) for l in layer]):
                return [self.add_polygon(points, l) for l in layer]
            elif len(layer) > 2: # Someone wrote e.g. layer = [1,4,5]
                raise ValueError(""" [PHIDL] When using add_polygon() with 
                    multiple layers, each element in your `layer` argument
                    list must be of type Layer(), e.g.:
                    `layer = [Layer(1,0), my_layer, Layer(4)]""")
        except: pass

        # If in the form [[1,3,5],[2,4,6]]
        if len(points[0]) > 2:
            # Convert to form [[1,2],[3,4],[5,6]]
            points = np.column_stack((points))

        gds_layer, gds_datatype = _parse_layer(layer)
        polygon = Polygon(points = points, gds_layer = gds_layer,
            gds_datatype = gds_datatype, parent = self)
        self.add(polygon)
        return polygon
        
        
    def add_port(self, name = None, midpoint = (0,0), width = 1, orientation = 45, port = None):
        """ Can be called to copy an existing port like add_port(port = existing_port) or
        to create a new port add_port(myname, mymidpoint, mywidth, myorientation).
        Can also be called to copy an existing port with a new name like add_port(port = existing_port, name = new_name)"""
        if port is not None:
            if not isinstance(port, Port):
                raise ValueError('[PHIDL] add_port() error: Argument `port` must be a Port for copying')
            p = port._copy(new_uid = True)
            p.parent = self
        elif isinstance(name, Port):
            p = name._copy(new_uid = True)
            p.parent = self
            name = p.name
        else:
            p = Port(name = name, midpoint = midpoint, width = width,
                orientation = orientation, parent = self)
        if name is not None: p.name = name
        if p.name in self.ports:
            raise ValueError('[DEVICE] add_port() error: Port name "%s" already exists in this Device (name "%s", uid %s)' % (p.name, self._internal_name, self.uid)) 
        self.ports[p.name] = p
        return p
        
    def add_array(self, device, start = (0,0), spacing = (10,0), num_devices = 6, config = None, **kwargs):
         # Check if ``device`` is actually a device-making function
        if callable(device):    d = make_device(fun = device, config = config, **kwargs)
        else:                   d = device
        references = []
        for n in range(num_devices):
            sd = self.add_ref(d)
            sd.move(destination = np.array(spacing)*n, origin = -np.array(start))
            references.append(sd)
        return references
        

    def label(self, text = 'hello', position = (0,0), layer = 255):
        if len(text) >= 1023:
            raise ValueError('[DEVICE] label() error: Text too long (limit 1024 chars)') 
        gds_layer, gds_datatype = _parse_layer(layer)

        if type(text) is not str: text = str(text)
        self.add(gdspy.Label(text = text, position = position, anchor = 'o',
                                 layer = gds_layer, texttype = gds_datatype))
        return self
        
    def annotate(self, *args, **kwargs):
        warnings.warn('[PHIDL] WARNING: annotate() has been deprecated, please replace with label()')
        return self.label(*args, **kwargs)

    
    def write_gds(self, filename, unit = 1e-6, precision = 1e-9,
                  auto_rename = True, max_cellname_length = 28):
        if filename[-4:] != '.gds':  filename += '.gds'
        tempname = self.name
        referenced_cells = list(self.get_dependencies(recursive=True))
        all_cells = [self] + referenced_cells

        # Autofix names so there are no duplicates
        if auto_rename == True:
            all_cells_sorted = sorted(all_cells, key=lambda x: x.uid)
            used_names = {'toplevel':1}
            for c in all_cells_sorted:
                if max_cellname_length is not None:
                    new_name = c._internal_name[:max_cellname_length]
                else:
                    new_name = c._internal_name
                if new_name not in used_names:
                    used_names[new_name] = 1
                    c.name = new_name
                else:
                    c.name = new_name + ('%0.3i' % used_names[new_name])
                    used_names[new_name] += 1
            self.name = 'toplevel'
        gdspy.write_gds(filename, cells=all_cells, name='library',
                        unit=unit, precision=precision)
        self.name = tempname
        return filename

    def write_oas(self, filename, **write_kwargs):
        if filename.lower().endswith('.gds'):
            # you are looking for write_gds
            self.write_gds(filename, **write_kwargs)
            return
        try:
            import klayout.db as pya
        except ImportError as err:
            err.args = ('[PHIDL] klayout package needed to write OASIS. pip install klayout\n' + err.args[0], ) + err.args[1:]
            raise
        if not filename.lower().endswith('.oas'): filename += '.oas'
        fileroot = os.path.splitext(filename)[0]
        tempfilename = fileroot + '-tmp.gds'

        self.write_gds(tempfilename, **write_kwargs)
        layout = pya.Layout()
        layout.read(tempfilename)
        # there can only be one top_cell because we only wrote one device
        topcell = layout.top_cell()
        topcell.write(filename)
        os.remove(tempfilename)
        return filename

    def remap_layers(self, layermap = {}, include_labels = True):
        layermap = {_parse_layer(k):_parse_layer(v) for k,v in layermap.items()}

        all_D = list(self.get_dependencies(True))
        all_D += [self]
        for D in all_D:
            for p in D.polygons:
                for n, layer in enumerate(p.layers):
                    original_layer = (p.layers[n], p.datatypes[n])
                    original_layer = _parse_layer(original_layer)
                    if original_layer in layermap.keys():
                        new_layer = layermap[original_layer]
                        p.layers[n] = new_layer[0]
                        p.datatypes[n] = new_layer[1]
            if include_labels == True:
                for l in D.labels:
                    original_layer = (l.layer, l.texttype)
                    original_layer = _parse_layer(original_layer)
                    if original_layer in layermap.keys():
                        new_layer = layermap[original_layer]
                        l.layer = new_layer[0]
                        l.texttype = new_layer[1]
        return self

    def remove_layers(self, layers = (), include_labels = True, invert_selection = False):
        layers = [_parse_layer(l) for l in layers]
        all_D = list(self.get_dependencies(True))
        all_D += [self]
        for D in all_D:
            new_elements = []
            for e in D.elements:
                if isinstance(e, gdspy.PolygonSet):
                    new_polygons = []
                    new_layers = []
                    new_datatypes = []
                    for n, layer in enumerate(e.layers):
                        original_layer = (e.layers[n], e.datatypes[n])
                        original_layer = _parse_layer(original_layer)
                        if invert_selection: keep_layer = (original_layer in layers)
                        else:                keep_layer = (original_layer not in layers)
                        if keep_layer:
                            new_polygons += [e.polygons[n]]
                            new_layers += [e.layers[n]]
                            new_datatypes += [e.datatypes[n]]
                     # Don't re-add an empty polygon
                    if len(new_polygons) > 0:
                        e.polygons = new_polygons
                        e.layers = new_layers
                        e.datatypes = new_datatypes
                        new_elements.append(e)
            D.elements = new_elements

            if include_labels == True:
                new_labels = []
                for l in D.labels:
                    original_layer = (l.layer, l.texttype)
                    original_layer = _parse_layer(original_layer)
                    if invert_selection: keep_layer = (original_layer in layers)
                    else:                keep_layer = (original_layer not in layers)
                    if keep_layer:
                        new_labels += [l]
                D.labels = new_labels
        return self


    def distribute(self, direction = 'x', elements = None, spacing = 100, separation = True):
        if direction not in (['+x','-x','x','+y','-y','y']):
            raise ValueError("[PHIDL] distribute(): 'direction' argument must be one of '+x','-x','x','+y','-y','y'")

        if elements is None:
            elements = self.elements
            
        multiplier = 1
        if   direction[0] == '+':
            direction = direction[1:]
        elif direction[0] == '-':
            direction = direction[1:]
            multiplier = -1

        xy = elements[0].center
        for e in elements:
            e.move(origin = e.center, destination = xy, axis = direction)
            if direction == 'x':
                xy = xy + (np.array([spacing, 0]) + np.array([e.xsize, 0])*(separation==True))*multiplier
            elif direction == 'y':
                xy = xy + (np.array([0, spacing]) + np.array([0, e.ysize])*(separation==True))*multiplier
        return self


    def align(self, alignment = 'ymax', elements = None):
        if alignment not in (['x','y','xmin', 'xmax', 'ymin','ymax']):
            raise ValueError("[PHIDL] align(): 'alignment' argument must be one of 'x','y','xmin', 'xmax', 'ymin','ymax'")
        if elements is None:
            elements = self.elements
        value = self.__getattribute__(alignment)
        for e in elements:
            e.__setattr__(alignment, value)
        return self


    def flatten(self,  single_layer = None):
        if single_layer is None:
            super(Device, self).flatten(single_layer=None, single_datatype=None, single_texttype=None)
        else:
            gds_layer, gds_datatype = _parse_layer(single_layer)
            super(Device, self).flatten(single_layer = gds_layer, single_datatype = gds_datatype, single_texttype=gds_datatype)

        temp = self.elements
        self.elements = []
        [self.add_polygon(poly) for poly in temp]
        return self


    def absorb(self, reference):
        """ Flattens and absorbs polygons from an underlying
        DeviceReference into the Device, destroying the reference
        in the process but keeping the polygon geometry """
        if reference not in self.references:
            raise ValueError("""[PHIDL] Device.absorb() failed - 
                the reference it was asked to absorb does not 
                exist in this Device. """)
        ref_polygons = reference.get_polygons(by_spec = True)
        for (layer, polys) in ref_polygons.items():
            [self.add_polygon(points = p, layer = layer) for p in polys]
        self.remove(reference)
        return self


    def get_ports(self, depth = None):
        """ Returns copies of all the ports of the Device, rotated 
        and translated so that they're in their top-level position.
        The Ports returned are copies of the originals, but each copy
        has the same ``uid'' as the original so that they can be
        traced back to the original if needed"""
        port_list = [p._copy(new_uid = False) for p in self.ports.values()]
        
        if depth is None or depth > 0:
            for r in self.references:
                if depth is None: new_depth = None
                else:             new_depth = depth - 1
                ref_ports = r.parent.get_ports(depth=new_depth)
                
                # Transform ports that came from a reference
                ref_ports_transformed = []
                for rp in ref_ports:
                    new_port = rp._copy(new_uid = False)
                    new_midpoint, new_orientation = r._transform_port(rp.midpoint, \
                    rp.orientation, r.origin, r.rotation, r.x_reflection)
                    new_port.midpoint = new_midpoint
                    new_port.new_orientation = new_orientation
                    ref_ports_transformed.append(new_port)
                port_list += ref_ports_transformed
            
        return port_list


    def remove(self, items):
        if type(items) not in (list, tuple):  items = [items]
        for item in items:
            try:
                self.elements.remove(item)
            except:
                raise ValueError("""[PHIDL] Device.remove() cannot find the item
                                 it was asked to remove in the Device "%s".""" % (self.name))
            if isinstance(item, DeviceReference):
                # If appears in list of aliases, remove that alias
                self.aliases = { k:v for k, v in self.aliases.items() if v != item}

        self._bb_valid = False
        return self

    
    def rotate(self, angle = 45, center = (0,0)):
        if angle == 0: return self
        for e in self.elements:
            if isinstance(e, Polygon):
                e.rotate(angle = angle, center = center)
            elif isinstance(e, DeviceReference):
                e.rotate(angle, center)
        for p in self.ports.values():
            p.midpoint = _rotate_points(p.midpoint, angle, center)
            p.orientation = mod(p.orientation + angle, 360)
        self._bb_valid = False
        return self
            
    def move(self, origin = (0,0), destination = None, axis = None):
        """ Moves elements of the Device from the origin point to the destination.  Both
         origin and destination can be 1x2 array-like, Port, or a key
         corresponding to one of the Ports in this device """

        # If only one set of coordinates is defined, make sure it's used to move things
        if destination is None:
            destination = origin
            origin = [0,0]

        if isinstance(origin, Port):            o = origin.midpoint
        elif np.array(origin).size == 2:    o = origin
        elif origin in self.ports:    o = self.ports[origin].midpoint
        else: raise ValueError('[PHIDL] DeviceReference.move() ``origin`` not array-like, a port, or port name')
            
        if isinstance(destination, Port):           d = destination.midpoint
        elif np.array(destination).size == 2:        d = destination
        elif destination in self.ports:   d = self.ports[destination].midpoint
        else: raise ValueError('[PHIDL] DeviceReference.move() ``destination`` not array-like, a port, or port name')

        if axis == 'x': d = (d[0], o[1])
        if axis == 'y': d = (o[0], d[1])

        dx,dy = np.array(d) - o
        
        # Move geometries
        for e in self.elements:
            if isinstance(e, Polygon): 
                e.translate(dx,dy)
            if isinstance(e, DeviceReference): 
                e.move(destination = d, origin = o)
        for p in self.ports.values():
            p.midpoint = np.array(p.midpoint) + np.array(d) - np.array(o)
        
        # Move labels
        for l in self.labels:
            l.translate(dx,dy)
        
        self._bb_valid = False
        return self
            
    def reflect(self, p1 = (0,1), p2 = (0,0)):
        for e in self.elements:
            e.reflect(p1, p2)
        for p in self.ports.values():
            p.midpoint = _reflect_points(p.midpoint, p1, p2)
            phi = np.arctan2(p2[1]-p1[1], p2[0]-p1[0])*180/pi
            p.orientation = 2*phi - p.orientation
        self._bb_valid = False
        return self
    

    def hash_geometry(self, precision = 1e-4):
        """
        Algorithm:
        hash(
            hash(First layer information: [layer1, datatype1]),
            hash(Polygon 1 on layer 1 points: [(x1,y1),(x2,y2),(x3,y3)] ),
            hash(Polygon 2 on layer 1 points: [(x1,y1),(x2,y2),(x3,y3),(x4,y4)] ),
            hash(Polygon 3 on layer 1 points: [(x1,y1),(x2,y2),(x3,y3)] ),
            hash(Second layer information: [layer2, datatype2]),
            hash(Polygon 1 on layer 2 points: [(x1,y1),(x2,y2),(x3,y3),(x4,y4)] ),
            hash(Polygon 2 on layer 2 points: [(x1,y1),(x2,y2),(x3,y3)] ),
        )
        ...
        Note: For each layer, each polygon is individually hashed and then 
              the polygon hashes are sorted, to ensure the hash stays constant
              regardless of the ordering the polygons.  Similarly, the layers
              are sorted by (layer, datatype)
        """
        polygons_by_spec = self.get_polygons(by_spec = True)
        layers = np.array(list(polygons_by_spec.keys()))
        sorted_layers = layers[np.lexsort((layers[:,0], layers[:,1]))]

        # A random offset which fixes common rounding errors intrinsic
        # to floating point math. Example: with a precision of 0.1, the
        # floating points 7.049999 and 7.050001 round to different values
        # (7.0 and 7.1), but offset values (7.220485 and 7.220487) don't
        magic_offset = .17048614593375106857526844968

        final_hash = hashlib.sha1()
        for layer in sorted_layers:
            layer_hash = hashlib.sha1(layer.astype(np.int64)).digest()
            polygons = polygons_by_spec[tuple(layer)]
            polygons = [((p/precision) + magic_offset).astype(np.int64) for p in polygons]
            polygon_hashes = np.sort([hashlib.sha1(p).digest() for p in polygons])
            final_hash.update(layer_hash)
            for ph in polygon_hashes:
                final_hash.update(ph)

        return final_hash.hexdigest()


    
class DeviceReference(gdspy.CellReference, _GeometryHelper):
    def __init__(self, device, origin=(0, 0), rotation=0, magnification=None, x_reflection=False):
        super(DeviceReference, self).__init__(
                 ref_cell = device,
                 origin=origin,
                 rotation=rotation,
                 magnification=magnification,
                 x_reflection=x_reflection,
                 ignore_missing=False)
        self.parent = device
        # The ports of a DeviceReference have their own unique id (uid),
        # since two DeviceReferences of the same parent Device can be
        # in different locations and thus do not represent the same port
        self._local_ports = {name:port._copy(new_uid = True) for name, port in device.ports.items()}


    def __repr__(self):
        return ('DeviceReference (parent Device "%s", ports %s, origin %s, rotation %s, x_reflection %s)' % \
                (self.parent.name, list(self.ports.keys()), self.origin, self.rotation, self.x_reflection))
    

    def __str__(self):
        return self.__repr__()
        

    def __getitem__(self, val):
        """ This allows you to access an alias from the reference's parent, and receive 
        a copy of the reference which is correctly rotated and translated"""
        try:
            alias_device = self.parent[val]
        except:
            raise ValueError('[PHIDL] Tried to access alias "%s" from parent '
                'Device "%s", which does not exist' % (val, self.parent.name))
        new_reference = DeviceReference(alias_device.parent, origin=alias_device.origin, rotation=alias_device.rotation, magnification=alias_device.magnification, x_reflection=alias_device.x_reflection)

        if self.x_reflection:
            new_reference.reflect((1,0))
        if self.rotation is not None:
            new_reference.rotate(self.rotation)
        if self.origin is not None:
            new_reference.move(self.origin)

        return new_reference


    @property
    def ports(self):
        """ This property allows you to access myref.ports, and receive a copy
        of the ports dict which is correctly rotated and translated"""
        for name, port in self.parent.ports.items():
            port = self.parent.ports[name] 
            new_midpoint, new_orientation = self._transform_port(port.midpoint, \
                port.orientation, self.origin, self.rotation, self.x_reflection)
            if name not in self._local_ports:
                self._local_ports[name] = port._copy(new_uid = True)
            self._local_ports[name].midpoint = new_midpoint
            self._local_ports[name].orientation = mod(new_orientation,360)
            self._local_ports[name].parent = self
        # Remove any ports that no longer exist in the reference's parent
        parent_names = self.parent.ports.keys()
        local_names = self._local_ports.keys()
        for name in local_names:
            if name not in parent_names: self._local_ports.pop(name)
        return self._local_ports

    @property
    def info(self):
        return self.parent.info
        
    @property
    def bbox(self):
        bbox = self.get_bounding_box()
        if bbox is None:  bbox = ((0,0),(0,0))
        return np.array(bbox)
        

        
    def _transform_port(self, point, orientation, origin=(0, 0), rotation=None, x_reflection=False):
        # Apply GDS-type transformations to a port (x_ref)
        new_point = np.array(point)
        new_orientation = orientation
        
        if x_reflection:
            new_point[1] = -new_point[1]
            new_orientation = -orientation
        if rotation is not None:
            new_point = _rotate_points(new_point, angle = rotation, center = [0, 0])
            new_orientation += rotation
        if origin is not None:
            new_point = new_point + np.array(origin)
        new_orientation = mod(new_orientation, 360)
            
        return new_point, new_orientation
        
    def move(self, origin = (0,0), destination = None, axis = None):
        """ Moves the DeviceReference from the origin point to the destination.  Both
         origin and destination can be 1x2 array-like, Port, or a key
         corresponding to one of the Ports in this device_ref """

        # If only one set of coordinates is defined, make sure it's used to move things
        if destination is None:
            destination = origin
            origin = (0,0)

        if isinstance(origin, Port):            o = origin.midpoint
        elif np.array(origin).size == 2:    o = origin
        elif origin in self.ports:    o = self.ports[origin].midpoint
        else: raise ValueError('[DeviceReference.move()] ``origin`` not array-like, a port, or port name')
            
        if isinstance(destination, Port):           d = destination.midpoint
        elif np.array(destination).size == 2:   d = destination
        elif destination in self.ports:   d = self.ports[destination].midpoint
        else: raise ValueError('[DeviceReference.move()] ``destination`` not array-like, a port, or port name')
            
        # Lock one axis if necessary
        if axis == 'x': d = (d[0], o[1])
        if axis == 'y': d = (o[0], d[1])

        # This needs to be done in two steps otherwise floating point errors can accrue
        dxdy = np.array(d) - np.array(o)
        self.origin = np.array(self.origin) + dxdy
        self.parent._bb_valid = False
        return self

        
    def rotate(self, angle = 45, center = (0,0)):
        if angle == 0: return self
        if type(center) is Port:  center = center.midpoint
        self.rotation += angle
        self.origin = _rotate_points(self.origin, angle, center)
        self.parent._bb_valid = False
        return self
        
        
    def reflect(self, p1 = (0,1), p2 = (0,0)):
        if type(p1) is Port:  p1 = p1.midpoint
        if type(p2) is Port:  p2 = p2.midpoint
        p1 = np.array(p1);  p2 = np.array(p2)
        # Translate so reflection axis passes through origin
        self.origin = self.origin - p1
        
        # Rotate so reflection axis aligns with x-axis
        angle = np.arctan2((p2[1]-p1[1]),(p2[0]-p1[0]))*180/pi
        self.origin = _rotate_points(self.origin, angle = -angle, center = [0,0])
        self.rotation -= angle
        
        # Reflect across x-axis
        self.x_reflection = not self.x_reflection
        self.origin[1] = -self.origin[1]
        self.rotation = -self.rotation
        
        # Un-rotate and un-translate
        self.origin = _rotate_points(self.origin, angle = angle, center = [0,0])
        self.rotation += angle
        self.origin = self.origin + p1

        self.parent._bb_valid = False
        return self
        

    def connect(self, port, destination, overlap = 0):
        # ``port`` can either be a string with the name or an actual Port
        if port in self.ports: # Then ``port`` is a key for the ports dict
            p = self.ports[port]
        elif type(port) is Port:
            p = port
        else:
            raise ValueError('[PHIDL] connect() did not receive a Port or valid port name' + \
                ' - received (%s), ports available are (%s)' % (port, self.ports.keys()))
        self.rotate(angle =  180 + destination.orientation - p.orientation, center = p.midpoint)
        self.move(origin = p, destination = destination)
        self.move(-overlap*np.array([cos(destination.orientation*pi/180),
                                     sin(destination.orientation*pi/180)]))
        return self

<|MERGE_RESOLUTION|>--- conflicted
+++ resolved
@@ -27,12 +27,9 @@
 from numpy.linalg import norm
 import webcolors
 import warnings
-<<<<<<< HEAD
 import yaml
 import os
-=======
 import hashlib
->>>>>>> 9b71a4e5
 
 
 __version__ = '0.9.1'
