#==============================================================================
# Major TODO
#==============================================================================

#==============================================================================
# Minor TODO
#==============================================================================

#==============================================================================
# Imports
#==============================================================================

from __future__ import division # Otherwise integer division e.g.  20 / 7 = 2
from __future__ import print_function # Use print('hello') instead of print 'hello'
from __future__ import absolute_import

import gdspy
from copy import deepcopy
import numpy as np
from numpy import sqrt, mod, pi, sin, cos
from numpy.linalg import norm
import webcolors
import warnings

<<<<<<< HEAD
try:
    from matplotlib import pyplot as plt
    from IPython import display
    from .utilities import in_ipynb
except:
    warnings.warn("""PHIDL tried to import matplotlib but it failed. It will'
                     still work but quickplot() may not.  Try using
                     quickplot2() instead (see note in tutorial) """)
=======
>>>>>>> e0831bbd

__version__ = '0.9.0'



#==============================================================================
# Useful transformation functions
#==============================================================================

def _rotate_points(points, angle = 45, center = (0,0)):
    """ Rotates points around a centerpoint defined by ``center``.  ``points`` may be
    input as either single points [1,2] or array-like[N][2], and will return in kind
    """
    angle = angle*pi/180
    ca = cos(angle)
    sa = sin(angle)
    sa = np.array((-sa, sa))
    c0 = np.array(center)
    if np.asarray(points).ndim == 2: 
        return (points - c0) * ca + (points - c0)[:,::-1] * sa + c0
    if np.asarray(points).ndim == 1: 
        return (points - c0) * ca + (points - c0)[::-1] * sa + c0
    
def _reflect_points(points, p1 = (0,0), p2 = (1,0)):
    """ Reflects points across the line formed by p1 and p2.  ``points`` may be
    input as either single points [1,2] or array-like[N][2], and will return in kind
    """
    # From http://math.stackexchange.com/questions/11515/point-reflection-across-a-line
    points = np.array(points); p1 = np.array(p1); p2 = np.array(p2);
    if np.asarray(points).ndim == 1: 
        return 2*(p1 + (p2-p1)*np.dot((p2-p1),(points-p1))/norm(p2-p1)**2) - points
    if np.asarray(points).ndim == 2: 
        return np.array([2*(p1 + (p2-p1)*np.dot((p2-p1),(p-p1))/norm(p2-p1)**2) - p for p in points])


        
def reset():
    Layer.layer_dict = {}
    Device._next_uid = 0



class LayerSet(object):

    def __init__(self):
        self._layers = {}

    def add_layer(self, name = 'unnamed', gds_layer = 0, gds_datatype = 0,
                 description = None, color = None, inverted = False,
                  alpha = 0.6, dither = None):
        new_layer = Layer(gds_layer = gds_layer, gds_datatype = gds_datatype, name = name, 
                 description = description, inverted = inverted,
                 color = color, alpha = alpha, dither = dither)
        if name in self._layers:
            raise ValueError('[PHIDL] LayerSet: Tried to add layer named "%s", but a layer' 
                ' with that name already exists in this LayerSet' % (name))
        else:
            self._layers[name] = new_layer

    def __getitem__(self, val):
        """ If you have a LayerSet `ls`, allows access to the layer names like ls['gold2'] """
        try:
            return self._layers[val]
        except:
            raise ValueError('[PHIDL] LayerSet: Tried to access layer named "%s"' 
                ' which does not exist' % (val))


    def __repr__(self):
        return ('LayerSet (%s layers total)' % (len(self._layers)))



class Layer(object):
    layer_dict = {}

    def __init__(self, gds_layer = 0, gds_datatype = 0, name = 'unnamed', 
                 description = None, inverted = False,
                 color = None, alpha = 0.6, dither = None):
        if isinstance(gds_layer, Layer):
            l = gds_layer # We were actually passed Layer(mylayer), make a copy
            gds_datatype = l.gds_datatype
            name = l.name
            description = l.description
            alpha = l.alpha
            dither = l.dither
            inverted = l.inverted
            gds_layer = l.gds_layer


        self.gds_layer = gds_layer
        self.gds_datatype = gds_datatype
        self.name = name
        self.description = description
        self.inverted = inverted
        self.alpha = alpha
        self.dither = dither
        
        try:
            if color is None: # not specified
                self.color = None
            elif np.size(color) == 3: # in format (0.5, 0.5, 0.5)
                self.color = webcolors.rgb_to_hex(np.array( np.array(color)*255, dtype = int))
            elif color[0] == '#': # in format #1d2e3f
                self.color = webcolors.hex_to_rgb(color)
                self.color = webcolors.rgb_to_hex(self.color)
            else: # in named format 'gold'
                self.color = webcolors.name_to_hex(color)
        except:
            raise ValueError("""[PHIDL] Layer() color must be specified as a
            0-1 RGB triplet, (e.g. [0.5, 0.1, 0.9]), an HTML hex  color 
            (e.g. #a31df4), or a CSS3 color name (e.g. 'gold' or
            see http://www.w3schools.com/colors/colors_names.asp )
            """)
            
        Layer.layer_dict[(gds_layer, gds_datatype)] = self

    def __repr__(self):
        return ('Layer (name %s, GDS layer %s, GDS datatype %s, description %s, color %s)' % \
                (self.name, self.gds_layer, self.gds_datatype, self.description, self.color))
                         
    def __lt__(self, other):
        selfIntVal = self.gds_layer
        if type(other) is Layer:
            otherIntVal = other.gds_layer
        else:
            otherIntVal = other
        return selfIntVal < otherIntVal

    def __gt__(self, other):
        selfIntVal = self.gds_layer
        if type(other) is Layer:
            otherIntVal = other.gds_layer
        else:
            otherIntVal = other
        return selfIntVal > otherIntVal

    def __mod__(self, other):
        return self.gds_layer % other

def _parse_layer(layer):
    """ Check if the variable layer is a Layer object, a 2-element list like
    [0,1] representing layer=0 and datatype=1, or just a layer number """
    if isinstance(layer, Layer):
        gds_layer, gds_datatype = layer.gds_layer, layer.gds_datatype
    elif np.shape(layer) == (2,): # In form [3,0]
        gds_layer, gds_datatype = layer[0], layer[1]
    elif np.shape(layer) == (1,): # In form [3]
        gds_layer, gds_datatype = layer[0], 0
    elif layer is None:
        gds_layer, gds_datatype = 0, 0
    elif isinstance(layer, (int, float)):
        gds_layer, gds_datatype = layer, 0
    else:
        raise ValueError("""[PHIDL] _parse_layer() was passed something
            that could not be interpreted as a layer: layer = %s""" % layer)
    return (gds_layer, gds_datatype)

    
    
class _GeometryHelper(object):
    """ This is a helper class. It can be added to any other class which has 
    the functions move() and the property ``bbox`` (as in self.bbox).  It uses
    that function+property to enable you to do things like check what the center
    of the bounding box is (self.center), and also to do things like move the
    bounding box such that its maximum x value is 5.2 (self.xmax = 5.2) """
    
    @property
    def center(self):
        return np.sum(self.bbox,0)/2

    @center.setter
    def center(self, destination):
        self.move(destination = destination, origin = self.center)
        
    @property
    def x(self):
        return np.sum(self.bbox,0)[0]/2

    @x.setter
    def x(self, destination):
        destination = (destination, self.center[1])
        self.move(destination = destination, origin = self.center, axis = 'x')
        
    @property
    def y(self):
        return np.sum(self.bbox,0)[1]/2

    @y.setter
    def y(self, destination):
        destination = ( self.center[0], destination)
        self.move(destination = destination, origin = self.center, axis = 'y')
        
    @property
    def xmax(self):
        return self.bbox[1][0]

    @xmax.setter
    def xmax(self, destination):
        self.move(destination = (destination, 0), origin = self.bbox[1], axis = 'x')
        
    @property
    def ymax(self):
        return self.bbox[1][1]

    @ymax.setter
    def ymax(self, destination):
        self.move(destination = (0, destination), origin = self.bbox[1], axis = 'y')
        
    @property
    def xmin(self):
        return self.bbox[0][0]

    @xmin.setter
    def xmin(self, destination):
        self.move(destination = (destination, 0), origin = self.bbox[0], axis = 'x')
        
    @property
    def ymin(self):
        return self.bbox[0][1]

    @ymin.setter
    def ymin(self, destination):
        self.move(destination = (0, destination), origin = self.bbox[0], axis = 'y')
        
    @property
    def size(self):
        bbox = self.bbox
        return bbox[1] - bbox[0]

    @property
    def xsize(self):
        bbox = self.bbox
        return bbox[1][0] - bbox[0][0]
        
    @property
    def ysize(self):
        bbox = self.bbox
        return bbox[1][1] - bbox[0][1]

    def movex(self, origin = 0, destination = None):
        if destination is None:
            destination = origin
            origin = 0
        self.move(origin = (origin,0), destination = (destination,0))
        return self

    def movey(self, origin = 0, destination = None):
        if destination is None:
            destination = origin
            origin = 0
        self.move(origin = (0,origin), destination = (0,destination))
        return self



class Port(object):
    def __init__(self, name = None, midpoint = (0,0), width = 1, orientation = 0, parent = None):
        self.name = name
        self.midpoint = np.array(midpoint, dtype = 'float64')
        self.width = width
        self.orientation = mod(orientation,360)
        self.parent = parent
        self.info = {}
        if self.width < 0: raise ValueError('[PHIDL] Port creation error: width must be >=0')
        
    def __repr__(self):
        return ('Port (name %s, midpoint %s, width %s, orientation %s)' % \
                (self.name, self.midpoint, self.width, self.orientation))
       
    @property
    def endpoints(self):
        dx = self.width/2*np.cos((self.orientation - 90)*pi/180)
        dy = self.width/2*np.sin((self.orientation - 90)*pi/180)
        left_point = self.midpoint - np.array([dx,dy])
        right_point = self.midpoint + np.array([dx,dy])
        return np.array([left_point, right_point])
    
    @endpoints.setter
    def endpoints(self, points):
        p1, p2 = np.array(points[0]), np.array(points[1])
        self.midpoint = (p1+p2)/2
        dx, dy = p2-p1
        self.orientation = np.arctan2(dx,dy)*180/pi
        self.width = sqrt(dx**2 + dy**2)
        
    @property
    def normal(self):
        dx = np.cos((self.orientation)*pi/180)
        dy = np.sin((self.orientation)*pi/180)
        return np.array([self.midpoint, self.midpoint + np.array([dx,dy])])

    @property
    def x(self):
        return self.midpoint[0]

    @property
    def y(self):
        return self.midpoint[1]
        
    # Use this function instead of copy() (which will not create a new numpy array
    # for self.midpoint) or deepcopy() (which will also deepcopy the self.parent
    # DeviceReference recursively, causing performance issues)
    def _copy(self):
        new_port = Port(name = self.name, midpoint = self.midpoint,
            width = self.width, orientation = self.orientation,
            parent = self.parent)
        new_port.info = deepcopy(self.info)
        return new_port


class Polygon(gdspy.Polygon, _GeometryHelper):
    
    def __init__(self, points, gds_layer, gds_datatype, parent):
        self.parent = parent
        super(Polygon, self).__init__(points = points, layer=gds_layer,
            datatype=gds_datatype, verbose=False)


    @property
    def bbox(self):
        return self.get_bounding_box()

    def rotate(self, angle = 45, center = (0,0)):
        super(Polygon, self).rotate(angle = angle*pi/180, center = center)
        if self.parent is not None:
            self.parent._bb_valid = False
        return self
            
    def move(self, origin = (0,0), destination = None, axis = None):
        """ Moves elements of the Device from the origin point to the destination.  Both
         origin and destination can be 1x2 array-like, Port, or a key
         corresponding to one of the Ports in this device """

        # If only one set of coordinates is defined, make sure it's used to move things
        if destination is None:
            destination = origin
            origin = [0,0]

        if isinstance(origin, Port):            o = origin.midpoint
        elif np.array(origin).size == 2:    o = origin
        elif origin in self.ports:    o = self.ports[origin].midpoint
        else: raise ValueError('[PHIDL] [DeviceReference.move()] ``origin`` not array-like, a port, or port name')
            
        if isinstance(destination, Port):           d = destination.midpoint
        elif np.array(destination).size == 2:        d = destination
        elif destination in self.ports:   d = self.ports[destination].midpoint
        else: raise ValueError('[PHIDL] [DeviceReference.move()] ``destination`` not array-like, a port, or port name')

        if axis == 'x': d = (d[0], o[1])
        if axis == 'y': d = (o[0], d[1])

        dx,dy = np.array(d) - o

        super(Polygon, self).translate(dx, dy)
        if self.parent is not None:
            self.parent._bb_valid = False
        return self

            
    def reflect(self, p1 = (0,1), p2 = (0,0)):
        for n, points in enumerate(self.polygons):
            self.polygons[n] = _reflect_points(points, p1, p2)
        if self.parent is not None:
            self.parent._bb_valid = False
        return self

    

def make_device(fun, config = None, **kwargs):
    config_dict = {}
    if type(config) is dict:
        config_dict = dict(config)
    elif config is None:
        pass
    else:
        raise TypeError("""[PHIDL] When creating Device() from a function, the
        second argument should be a ``config`` argument which is a
        dictionary containing arguments for the function.
        e.g. make_device(ellipse, config = my_config_dict) """)
    config_dict.update(**kwargs)
    D = fun(**config_dict)
    if not isinstance(D, Device):
        raise ValueError("""[PHIDL] Device() was passed a function, but that
        function does not produce a Device.""")
    return D
    


class Device(gdspy.Cell, _GeometryHelper):
    
    _next_uid = 0
    
    def __init__(self, *args, **kwargs):
        if len(args) > 0:
            if callable(args[0]):
                raise ValueError('[PHIDL] You can no longer create geometry '
                    'by calling Device(device_making_function), please use '
                    'make_device(device_making_function) instead')

        
        # Allow name to be set like Device('arc') or Device(name = 'arc')
        if 'name' in kwargs:                          _internal_name = kwargs['name']
        elif (len(args) == 1) and (len(kwargs) == 0): _internal_name = args[0]
        else:                                         _internal_name = 'Unnamed'

        # Make a new blank device
        self.ports = {}
        self.info = {}
        self.aliases = {}
        # self.a = self.aliases
        # self.p = self.ports
        self.uid = Device._next_uid
        self._internal_name = _internal_name
        gds_name = '%s%06d' % (self._internal_name[:20], self.uid) # Write name e.g. 'Unnamed000005'
        super(Device, self).__init__(name = gds_name, exclude_from_current=True)
        Device._next_uid += 1


    def __getitem__(self, key):
        """ If you have a Device D, allows access to aliases you made like D['arc2'] """
        try:
            return self.aliases[key]
        except:
            raise ValueError('[PHIDL] Tried to access alias "%s" in Device "%s",  '
                'which does not exist' % (key, self.name))

    def __repr__(self):
        return ('Device (name "%s" (uid %s),  ports %s, aliases %s, %s elements, %s references)' % \
                (self._internal_name, self.uid, list(self.ports.keys()), list(self.aliases.keys()),
                len(self.elements), len(self.references)))


    def __str__(self):
        return self.__repr__()

    def __lshift__(self, element):
        return self.add_ref(element)

    def __setitem__(self, key, element):
        """ Allow adding polygons and cell references like D['arc3'] = pg.arc() """
        if isinstance(element, DeviceReference):
            self.aliases[key] = element
        else:
            raise ValueError('[PHIDL] Tried to assign alias "%s" in Device "%s",  '
                'but failed because the item was not a DeviceReference' % (key, self.name))

    @property
    def layers(self):
        return self.get_layers()

    @property
    def references(self):
        return [e for e in self.elements if isinstance(e, DeviceReference)]

    @property
    def polygons(self):
        return [e for e in self.elements if isinstance(e, gdspy.PolygonSet)]

    @property
    def meta(self):
        warnings.warn('[PHIDL] WARNING: .meta is being deprecated, please use .info instead')
        return self.info
        
    @property
    def bbox(self):
        bbox = self.get_bounding_box()
        if bbox is None:  bbox = ((0,0),(0,0))
        return np.array(bbox)

    def add_ref(self, D, alias = None):
        """ Takes a Device and adds it as a DeviceReference to the current
        Device.  """
        if type(D) in (list, tuple):
            return [self.add_ref(E) for E in D]
        if not isinstance(D, Device):
            raise TypeError("""[PHIDL] add_ref() was passed something that
            was not a Device object. """)
        d = DeviceReference(D)   # Create a DeviceReference (CellReference)
        self.add(d)             # Add DeviceReference (CellReference) to Device (Cell)

        if alias is not None:
            self.aliases[alias] = d
        return d                # Return the DeviceReference (CellReference)


    def add_polygon(self, points, layer = None):
        # Check if input a list of polygons by seeing if it's 3 levels deep
        try:    
            points[0][0][0] # Try to access first x point
            return [self.add_polygon(p, layer) for p in points]
        except: pass # Verified points is not a list of polygons, continue on

        if isinstance(points, gdspy.PolygonSet):
            if layer is None:   layers = zip(points.layers, points.datatypes)
            else:   layers = [layer]*len(points.polygons)
            return [self.add_polygon(p, layer) for p, layer in zip(points.polygons, layers)]
                
        # Check if layer is actually a list of Layer objects
        try:    
            if isinstance(layer, LayerSet):
                return [self.add_polygon(points, l) for l in layer._layers.values()]
            elif isinstance(layer, set):
                return [self.add_polygon(points, l) for l in layer]
            elif all([isinstance(l, (Layer)) for l in layer]):
                return [self.add_polygon(points, l) for l in layer]
            elif len(layer) > 2: # Someone wrote e.g. layer = [1,4,5]
                raise ValueError(""" [PHIDL] When using add_polygon() with 
                    multiple layers, each element in your `layer` argument
                    list must be of type Layer(), e.g.:
                    `layer = [Layer(1,0), my_layer, Layer(4)]""")
        except: pass

        # If in the form [[1,3,5],[2,4,6]]
        if len(points[0]) > 2:
            # Convert to form [[1,2],[3,4],[5,6]]
            points = np.column_stack((points))

        gds_layer, gds_datatype = _parse_layer(layer)
        polygon = Polygon(points = points, gds_layer = gds_layer,
            gds_datatype = gds_datatype, parent = self)
        self.add(polygon)
        return polygon
        
        
    def add_port(self, name = None, midpoint = (0,0), width = 1, orientation = 45, port = None):
        """ Can be called to copy an existing port like add_port(port = existing_port) or
        to create a new port add_port(myname, mymidpoint, mywidth, myorientation).
        Can also be called to copy an existing port with a new name like add_port(port = existing_port, name = new_name)"""
        if port is not None:
            if not isinstance(port, Port):
                raise ValueError('[PHIDL] add_port() error: Argument `port` must be a Port for copying')
            p = port._copy()
            p.parent = self
        elif isinstance(name, Port):
            p = name._copy()
            p.parent = self
            name = p.name
        else:
            p = Port(name = name, midpoint = midpoint, width = width,
                orientation = orientation, parent = self)
        if name is not None: p.name = name
        if p.name in self.ports:
            raise ValueError('[DEVICE] add_port() error: Port name already exists in this device') 
        self.ports[p.name] = p
        return p
        
        
    def add_array(self, device, start = (0,0), spacing = (10,0), num_devices = 6, config = None, **kwargs):
         # Check if ``device`` is actually a device-making function
        if callable(device):    d = make_device(fun = device, config = config, **kwargs)
        else:                   d = device
        references = []
        for n in range(num_devices):
            sd = self.add_ref(d)
            sd.move(destination = np.array(spacing)*n, origin = -np.array(start))
            references.append(sd)
        return references
        

    def label(self, text = 'hello', position = (0,0), layer = 255):
        if len(text) >= 1023:
            raise ValueError('[DEVICE] label() error: Text too long (limit 1024 chars)') 
        gds_layer, gds_datatype = _parse_layer(layer)

        if type(text) is not str: text = str(text)
        self.add(gdspy.Label(text = text, position = position, anchor = 'o',
                                 layer = gds_layer, texttype = gds_datatype))
        return self
        
    def annotate(self, *args, **kwargs):
        warnings.warn('[PHIDL] WARNING: annotate() has been deprecated, please replace with label()')
        return self.label(*args, **kwargs)

    
    def write_gds(self, filename, unit = 1e-6, precision = 1e-9,
                  auto_rename = True, max_cellname_length = 28):
        if filename[-4:] != '.gds':  filename += '.gds'
        tempname = self.name
        referenced_cells = list(self.get_dependencies(recursive=True))
        all_cells = [self] + referenced_cells

        # Autofix names so there are no duplicates
        if auto_rename == True:
            all_cells_sorted = sorted(all_cells, key=lambda x: x.uid)
            used_names = {'toplevel':1}
            for c in all_cells_sorted:
                if max_cellname_length is not None:
                    new_name = c._internal_name[:max_cellname_length]
                else:
                    new_name = c._internal_name
                if new_name not in used_names:
                    used_names[new_name] = 1
                    c.name = new_name
                else:
                    c.name = new_name + ('%0.3i' % used_names[new_name])
                    used_names[new_name] += 1
            self.name = 'toplevel'
        gdspy.write_gds(filename, cells=all_cells, name='library',
                        unit=unit, precision=precision)
        self.name = tempname
        return filename


    def remap_layers(self, layermap = {}, include_labels = True):
        layermap = {_parse_layer(k):_parse_layer(v) for k,v in layermap.items()}

        all_D = list(self.get_dependencies(True))
        all_D += [self]
        for D in all_D:
            for p in D.polygons:
                for n, layer in enumerate(p.layers):
                    original_layer = (p.layers[n], p.datatypes[n])
                    original_layer = _parse_layer(original_layer)
                    if original_layer in layermap.keys():
                        new_layer = layermap[original_layer]
                        p.layers[n] = new_layer[0]
                        p.datatypes[n] = new_layer[1]
            if include_labels == True:
                for l in D.labels:
                    original_layer = (l.layer, l.texttype)
                    original_layer = _parse_layer(original_layer)
                    if original_layer in layermap.keys():
                        new_layer = layermap[original_layer]
                        l.layer = new_layer[0]
                        l.texttype = new_layer[1]
        return self

    def remove_layers(self, layers = (), include_labels = True, invert_selection = False):
        layers = [_parse_layer(l) for l in layers]
        all_D = list(self.get_dependencies(True))
        all_D += [self]
        for D in all_D:
            new_elements = []
            for e in D.elements:
                if isinstance(e, gdspy.PolygonSet):
                    new_polygons = []
                    new_layers = []
                    new_datatypes = []
                    for n, layer in enumerate(e.layers):
                        original_layer = (e.layers[n], e.datatypes[n])
                        original_layer = _parse_layer(original_layer)
                        if invert_selection: keep_layer = (original_layer in layers)
                        else:                keep_layer = (original_layer not in layers)
                        if keep_layer:
                            new_polygons += [e.polygons[n]]
                            new_layers += [e.layers[n]]
                            new_datatypes += [e.datatypes[n]]
                     # Don't re-add an empty polygon
                    if len(new_polygons) > 0:
                        e.polygons = new_polygons
                        e.layers = new_layers
                        e.datatypes = new_datatypes
                        new_elements.append(e)
            D.elements = new_elements

            if include_labels == True:
                new_labels = []
                for l in D.labels:
                    original_layer = (l.layer, l.texttype)
                    original_layer = _parse_layer(original_layer)
                    if invert_selection: keep_layer = (original_layer in layers)
                    else:                keep_layer = (original_layer not in layers)
                    if keep_layer:
                        new_labels += [l]
                D.labels = new_labels
        return self

        


    def distribute(self, elements, direction = 'x', spacing = 100, separation = True):
        multiplier = 1
        if   direction[0] == '+':
            direction = direction[1:]
        elif direction[0] == '-':
            direction = direction[1:]
            multiplier = -1

        xy = np.array([0,0])
        for e in elements:
            e.center = xy
            if direction == 'x':
                xy = xy + (np.array([spacing, 0]) + np.array([e.xsize, 0])*(separation==True))*multiplier
            elif direction == 'y':
                xy = xy + (np.array([0, spacing]) + np.array([0, e.ysize])*(separation==True))*multiplier
            else:
                raise ValueError('[PHIDL] distribute() needs a direction of "x", "+y", "-x", etc')


    def flatten(self,  single_layer = None):
        if single_layer is None:
            super(Device, self).flatten(single_layer=None, single_datatype=None, single_texttype=None)
        else:
            gds_layer, gds_datatype = _parse_layer(single_layer)
            super(Device, self).flatten(single_layer = gds_layer, single_datatype = gds_datatype, single_texttype=gds_datatype)

        temp = self.elements
        self.elements = []
        [self.add_polygon(poly) for poly in temp]
        return self

    def absorb(self, reference):
        """ Flattens and absorbs polygons from an underlying
        DeviceReference into the Device, destroying the reference
        in the process but keeping the polygon geometry """
        if reference not in self.references:
            raise ValueError("""[PHIDL] Device.absorb() failed - 
                the reference it was asked to absorb does not 
                exist in this Device. """)
        ref_polygons = reference.get_polygons(by_spec = True)
        for (layer, polys) in ref_polygons.items():
            [self.add_polygon(points = p, layer = layer) for p in polys]
        self.remove(reference)
        return self


    def get_ports(self, depth = None):
        """ Returns copies of all the ports of the Device"""
        port_list = [p._copy() for p in self.ports.values()]
        
        if depth is None or depth > 0:
            for r in self.references:
                if depth is None: new_depth = None
                else:             new_depth = depth - 1
                ref_ports = r.parent.get_ports(depth=new_depth)
                
                # Transform ports that came from a reference
                ref_ports_transformed = []
                for rp in ref_ports:
                    new_port = rp._copy()
                    new_midpoint, new_orientation = r._transform_port(rp.midpoint, \
                    rp.orientation, r.origin, r.rotation, r.x_reflection)
                    new_port.midpoint = new_midpoint
                    new_port.new_orientation = new_orientation
                    ref_ports_transformed.append(new_port)
                port_list += ref_ports_transformed
            
        return port_list


    def remove(self, items):
        if type(items) not in (list, tuple):  items = [items]
        for item in items:
            try:
                self.elements.remove(item)
            except:
                raise ValueError("""[PHIDL] Device.remove() cannot find the item
                                 it was asked to remove in the Device "%s".""" % (self.name))
            if isinstance(item, DeviceReference):
                # If appears in list of aliases, remove that alias
                self.aliases = { k:v for k, v in self.aliases.items() if v != item}

        self._bb_valid = False
        return self

    
    def rotate(self, angle = 45, center = (0,0)):
        if angle == 0: return self
        for e in self.elements:
            if isinstance(e, Polygon):
                e.rotate(angle = angle, center = center)
            elif isinstance(e, DeviceReference):
                e.rotate(angle, center)
        for p in self.ports.values():
            p.midpoint = _rotate_points(p.midpoint, angle, center)
            p.orientation = mod(p.orientation + angle, 360)
        self._bb_valid = False
        return self
            
    def move(self, origin = (0,0), destination = None, axis = None):
        """ Moves elements of the Device from the origin point to the destination.  Both
         origin and destination can be 1x2 array-like, Port, or a key
         corresponding to one of the Ports in this device """

        # If only one set of coordinates is defined, make sure it's used to move things
        if destination is None:
            destination = origin
            origin = [0,0]

        if isinstance(origin, Port):            o = origin.midpoint
        elif np.array(origin).size == 2:    o = origin
        elif origin in self.ports:    o = self.ports[origin].midpoint
        else: raise ValueError('[DeviceReference.move()] ``origin`` not array-like, a port, or port name')
            
        if isinstance(destination, Port):           d = destination.midpoint
        elif np.array(destination).size == 2:        d = destination
        elif destination in self.ports:   d = self.ports[destination].midpoint
        else: raise ValueError('[DeviceReference.move()] ``destination`` not array-like, a port, or port name')

        if axis == 'x': d = (d[0], o[1])
        if axis == 'y': d = (o[0], d[1])

        dx,dy = np.array(d) - o
        
        # Move geometries
        for e in self.elements:
            if isinstance(e, Polygon): 
                e.translate(dx,dy)
            if isinstance(e, DeviceReference): 
                e.move(destination = d, origin = o)
        for p in self.ports.values():
            p.midpoint = np.array(p.midpoint) + np.array(d) - np.array(o)
        
        # Move labels
        for l in self.labels:
            l.translate(dx,dy)
        
        self._bb_valid = False
        return self
            
    def reflect(self, p1 = (0,1), p2 = (0,0)):
        for e in self.elements:
            e.reflect(p1, p2)
        for p in self.ports.values():
            p.midpoint = _reflect_points(p.midpoint, p1, p2)
            phi = np.arctan2(p2[1]-p1[1], p2[0]-p1[0])*180/pi
            p.orientation = 2*phi - p.orientation
        self._bb_valid = False
        return self
    
    
class DeviceReference(gdspy.CellReference, _GeometryHelper):
    def __init__(self, device, origin=(0, 0), rotation=0, magnification=None, x_reflection=False):
        super(DeviceReference, self).__init__(
                 ref_cell = device,
                 origin=origin,
                 rotation=rotation,
                 magnification=magnification,
                 x_reflection=x_reflection,
                 ignore_missing=False)
        self.parent = device
        self._parent_ports = device.ports
        self._local_ports = {name:port._copy() for name, port in device.ports.items()}


    def __repr__(self):
        return ('DeviceReference (parent Device "%s", ports %s, origin %s, rotation %s, x_reflection %s)' % \
                (self.parent.name, list(self.ports.keys()), self.origin, self.rotation, self.x_reflection))
    

    def __str__(self):
        return self.__repr__()
        

    def __getitem__(self, val):
        """ This allows you to access an alias from the reference's parent, and receive 
        a copy of the reference which is correctly rotated and translated"""
        try:
            alias_device = self.parent[val]
        except:
            raise ValueError('[PHIDL] Tried to access alias "%s" from parent '
                'Device "%s", which does not exist' % (val, self.parent.name))
        new_reference = DeviceReference(alias_device.parent, origin=alias_device.origin, rotation=alias_device.rotation, magnification=alias_device.magnification, x_reflection=alias_device.x_reflection)

        if self.x_reflection:
            new_reference.reflect((1,0))
        if self.rotation is not None:
            new_reference.rotate(self.rotation)
        if self.origin is not None:
            new_reference.move(self.origin)

        return new_reference


    @property
    def ports(self):
        """ This property allows you to access my_device_reference.ports, and receive a copy
        of the ports dict which is correctly rotated and translated"""
        for key in self._parent_ports.keys():
            port = self._parent_ports[key] 
            new_midpoint, new_orientation = self._transform_port(port.midpoint, \
                port.orientation, self.origin, self.rotation, self.x_reflection)
            self._local_ports[key].midpoint = new_midpoint
            self._local_ports[key].orientation = mod(new_orientation,360)
            self._local_ports[key].parent = self
        return self._local_ports

    @property
    def info(self):
        return self.parent.info

    @property
    def meta(self):
        warnings.warn('[PHIDL] WARNING: .meta is being deprecated, please use .info instead')
        return self.parent.info
        
    @property
    def bbox(self):
        bbox = self.get_bounding_box()
        if bbox is None:  bbox = ((0,0),(0,0))
        return np.array(bbox)
        

        
    def _transform_port(self, point, orientation, origin=(0, 0), rotation=None, x_reflection=False):
        # Apply GDS-type transformations to a port (x_ref)
        new_point = np.array(point)
        new_orientation = orientation
        
        if x_reflection:
            new_point[1] = -new_point[1]
            new_orientation = -orientation
        if rotation is not None:
            new_point = _rotate_points(new_point, angle = rotation, center = [0, 0])
            new_orientation += rotation
        if origin is not None:
            new_point = new_point + np.array(origin)
        new_orientation = mod(new_orientation, 360)
            
        return new_point, new_orientation
        
    def move(self, origin = (0,0), destination = None, axis = None):
        """ Moves the DeviceReference from the origin point to the destination.  Both
         origin and destination can be 1x2 array-like, Port, or a key
         corresponding to one of the Ports in this device_ref """

        # If only one set of coordinates is defined, make sure it's used to move things
        if destination is None:
            destination = origin
            origin = (0,0)

        if isinstance(origin, Port):            o = origin.midpoint
        elif np.array(origin).size == 2:    o = origin
        elif origin in self.ports:    o = self.ports[origin].midpoint
        else: raise ValueError('[DeviceReference.move()] ``origin`` not array-like, a port, or port name')
            
        if isinstance(destination, Port):           d = destination.midpoint
        elif np.array(destination).size == 2:   d = destination
        elif destination in self.ports:   d = self.ports[destination].midpoint
        else: raise ValueError('[DeviceReference.move()] ``destination`` not array-like, a port, or port name')
            
        # Lock one axis if necessary
        if axis == 'x': d = (d[0], o[1])
        if axis == 'y': d = (o[0], d[1])

        # This needs to be done in two steps otherwise floating point errors can accrue
        dxdy = np.array(d) - np.array(o)
        self.origin = np.array(self.origin) + dxdy
        self.parent._bb_valid = False
        return self

        
    def rotate(self, angle = 45, center = (0,0)):
        if angle == 0: return self
        if type(center) is Port:  center = center.midpoint
        self.rotation += angle
        self.origin = _rotate_points(self.origin, angle, center)
        self.parent._bb_valid = False
        return self
        
        
    def reflect(self, p1 = (0,1), p2 = (0,0)):
        if type(p1) is Port:  p1 = p1.midpoint
        if type(p2) is Port:  p2 = p2.midpoint
        p1 = np.array(p1);  p2 = np.array(p2)
        # Translate so reflection axis passes through origin
        self.origin = self.origin - p1
        
        # Rotate so reflection axis aligns with x-axis
        angle = np.arctan2((p2[1]-p1[1]),(p2[0]-p1[0]))*180/pi
        self.origin = _rotate_points(self.origin, angle = -angle, center = [0,0])
        self.rotation -= angle
        
        # Reflect across x-axis
        self.x_reflection = not self.x_reflection
        self.origin[1] = -self.origin[1]
        self.rotation = -self.rotation
        
        # Un-rotate and un-translate
        self.origin = _rotate_points(self.origin, angle = angle, center = [0,0])
        self.rotation += angle
        self.origin = self.origin + p1

        self.parent._bb_valid = False
        return self
        

    def connect(self, port, destination, overlap = 0):
        # ``port`` can either be a string with the name or an actual Port
        if port in self.ports: # Then ``port`` is a key for the ports dict
            p = self.ports[port]
        elif type(port) is Port:
            p = port
        else:
            raise ValueError('[PHIDL] connect() did not receive a Port or valid port name' + \
                ' - received (%s), ports available are (%s)' % (port, self.ports.keys()))
        self.rotate(angle =  180 + destination.orientation - p.orientation, center = p.midpoint)
        self.move(origin = p, destination = destination)
        self.move(-overlap*np.array([cos(destination.orientation*pi/180),
                                     sin(destination.orientation*pi/180)]))
        return self


<<<<<<< HEAD
#==============================================================================
# Plotting functions
#==============================================================================


def quickplot(items, show_ports = True, show_subports = True,
              label_ports = True, label_aliases = False, new_window = False):
    """ Takes a list of devices/references/polygons or single one of those, and
    plots them.  Also has the option to overlay their ports """
    if new_window: fig, ax = plt.subplots(1)
    else:
        ax = plt.gca()  # Get current figure
        ax.cla()        # Clears the axes of all previous polygons
    ax.axis('equal')
    ax.grid(True, which='both', alpha = 0.4)
    ax.axhline(y=0, color='k', alpha = 0.2, linewidth = 1)
    ax.axvline(x=0, color='k', alpha = 0.2, linewidth = 1)
    
    # Iterate through each each Device/DeviceReference/Polygon
    np.random.seed(0)
    if type(items) is not list:  items = [items]
    for item in items:
        if isinstance(item, (Device, DeviceReference)):
            polygons_spec = item.get_polygons(by_spec=True, depth=None)
            for key in sorted(polygons_spec):
                polygons = polygons_spec[key]
                layerprop = _get_layerprop(layer = key[0], datatype = key[1])
                _draw_polygons(polygons, ax, facecolor = layerprop['color'],
                               edgecolor = 'k', alpha = layerprop['alpha'])
                for name, port in item.ports.items():
                    if (port.width is None) or (port.width == 0):
                        _draw_port_as_point(port)
                    else:
                        _draw_port(port, arrow_scale = 2, shape = 'full', color = 'k')
                    ax.text(port.midpoint[0], port.midpoint[1], name)
            if isinstance(item, Device) and show_subports is True:
                for sd in item.references:
                    for name, port in sd.ports.items():
                        _draw_port(port, arrow_scale = 1, shape = 'right', color = 'r')
                        ax.text(port.midpoint[0], port.midpoint[1], name)
            if isinstance(item, Device) and label_aliases is True:
                for name, ref in item.aliases.items():
                    ax.text(ref.x, ref.y, str(name), style = 'italic', color = 'blue',
                             weight = 'bold', size = 'large', ha = 'center')
        elif isinstance(item, gdspy.Polygon):
            polygons = [item.points]
            layerprop = _get_layerprop(item.layer, item.datatype)
            _draw_polygons(polygons, ax, facecolor = layerprop['color'],
                           edgecolor = 'k', alpha = layerprop['alpha'])
        # elif isinstance(item, gdspy.PolygonSet):
        #     polygons = item.polygons
        #     layerprop = _get_layerprop(item.layer, item.datatype)
        #     _draw_polygons(polygons, ax, facecolor = layerprop['color'],
        #                    edgecolor = 'k', alpha = layerprop['alpha'])
    if in_ipynb():
        plt.gca().set_aspect('equal', adjustable='datalim')
        display.display(plt.gcf())
        display.clear_output(wait=True)
    else:
        plt.draw()
        plt.show(block = False)

=======
>>>>>>> e0831bbd

<|MERGE_RESOLUTION|>--- conflicted
+++ resolved
@@ -22,17 +22,6 @@
 import webcolors
 import warnings
 
-<<<<<<< HEAD
-try:
-    from matplotlib import pyplot as plt
-    from IPython import display
-    from .utilities import in_ipynb
-except:
-    warnings.warn("""PHIDL tried to import matplotlib but it failed. It will'
-                     still work but quickplot() may not.  Try using
-                     quickplot2() instead (see note in tutorial) """)
-=======
->>>>>>> e0831bbd
 
 __version__ = '0.9.0'
 
@@ -1025,71 +1014,3 @@
         self.move(-overlap*np.array([cos(destination.orientation*pi/180),
                                      sin(destination.orientation*pi/180)]))
         return self
-
-
-<<<<<<< HEAD
-#==============================================================================
-# Plotting functions
-#==============================================================================
-
-
-def quickplot(items, show_ports = True, show_subports = True,
-              label_ports = True, label_aliases = False, new_window = False):
-    """ Takes a list of devices/references/polygons or single one of those, and
-    plots them.  Also has the option to overlay their ports """
-    if new_window: fig, ax = plt.subplots(1)
-    else:
-        ax = plt.gca()  # Get current figure
-        ax.cla()        # Clears the axes of all previous polygons
-    ax.axis('equal')
-    ax.grid(True, which='both', alpha = 0.4)
-    ax.axhline(y=0, color='k', alpha = 0.2, linewidth = 1)
-    ax.axvline(x=0, color='k', alpha = 0.2, linewidth = 1)
-    
-    # Iterate through each each Device/DeviceReference/Polygon
-    np.random.seed(0)
-    if type(items) is not list:  items = [items]
-    for item in items:
-        if isinstance(item, (Device, DeviceReference)):
-            polygons_spec = item.get_polygons(by_spec=True, depth=None)
-            for key in sorted(polygons_spec):
-                polygons = polygons_spec[key]
-                layerprop = _get_layerprop(layer = key[0], datatype = key[1])
-                _draw_polygons(polygons, ax, facecolor = layerprop['color'],
-                               edgecolor = 'k', alpha = layerprop['alpha'])
-                for name, port in item.ports.items():
-                    if (port.width is None) or (port.width == 0):
-                        _draw_port_as_point(port)
-                    else:
-                        _draw_port(port, arrow_scale = 2, shape = 'full', color = 'k')
-                    ax.text(port.midpoint[0], port.midpoint[1], name)
-            if isinstance(item, Device) and show_subports is True:
-                for sd in item.references:
-                    for name, port in sd.ports.items():
-                        _draw_port(port, arrow_scale = 1, shape = 'right', color = 'r')
-                        ax.text(port.midpoint[0], port.midpoint[1], name)
-            if isinstance(item, Device) and label_aliases is True:
-                for name, ref in item.aliases.items():
-                    ax.text(ref.x, ref.y, str(name), style = 'italic', color = 'blue',
-                             weight = 'bold', size = 'large', ha = 'center')
-        elif isinstance(item, gdspy.Polygon):
-            polygons = [item.points]
-            layerprop = _get_layerprop(item.layer, item.datatype)
-            _draw_polygons(polygons, ax, facecolor = layerprop['color'],
-                           edgecolor = 'k', alpha = layerprop['alpha'])
-        # elif isinstance(item, gdspy.PolygonSet):
-        #     polygons = item.polygons
-        #     layerprop = _get_layerprop(item.layer, item.datatype)
-        #     _draw_polygons(polygons, ax, facecolor = layerprop['color'],
-        #                    edgecolor = 'k', alpha = layerprop['alpha'])
-    if in_ipynb():
-        plt.gca().set_aspect('equal', adjustable='datalim')
-        display.display(plt.gcf())
-        display.clear_output(wait=True)
-    else:
-        plt.draw()
-        plt.show(block = False)
-
-=======
->>>>>>> e0831bbd
-
