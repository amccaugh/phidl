--- conflicted
+++ resolved
@@ -73,7 +73,7 @@
         return c.midpoint
     elif np.array(c).size == 2:
         return c
-    elif c in ports: 
+    elif c in ports:
         return ports[c].midpoint
     else:
         return None
@@ -694,32 +694,6 @@
         all_D = list(self.get_dependencies(True))
         all_D += [self]
         for D in all_D:
-<<<<<<< HEAD
-            new_elements = []
-            for e in D.elements:
-                if isinstance(e, gdspy.PolygonSet):
-                    new_polygons = []
-                    new_layers = []
-                    new_datatypes = []
-                    for n, layer in enumerate(e.layers):
-                        original_layer = (e.layers[n], e.datatypes[n])
-                        original_layer = _parse_layer(original_layer)
-                        if invert_selection: keep_layer = (original_layer in layers)
-                        else:                keep_layer = (original_layer not in layers)
-                        if keep_layer:
-                            new_polygons += [e.polygons[n]]
-                            new_layers += [e.layers[n]]
-                            new_datatypes += [e.datatypes[n]]
-                     # Don't re-add an empty polygon
-                    if len(new_polygons) > 0:
-                        e.polygons = new_polygons
-                        e.layers = new_layers
-                        e.datatypes = new_datatypes
-                        new_elements.append(e)
-                if isinstance(e, DeviceReference):
-                    new_elements.append(e)
-            D.elements = new_elements
-=======
             for polygonset in D.polygons:
                 polygon_layers = zip(polygonset.layers, polygonset.datatypes)
                 polygons_to_keep = [(pl in layers) for pl in polygon_layers]
@@ -727,7 +701,6 @@
                 polygonset.polygons =  [p for p,keep in zip(polygonset.polygons,  polygons_to_keep) if keep]
                 polygonset.layers =    [p for p,keep in zip(polygonset.layers,    polygons_to_keep) if keep]
                 polygonset.datatypes = [p for p,keep in zip(polygonset.datatypes, polygons_to_keep) if keep]
->>>>>>> d22fedfc
 
             if include_labels == True:
                 new_labels = []
