--- conflicted
+++ resolved
@@ -29,18 +29,14 @@
 import warnings
 import yaml
 
-<<<<<<< HEAD
-from matplotlib import pyplot as plt
-from IPython import display
-from .utilities import in_ipynb
-=======
 try:
     from matplotlib import pyplot as plt
+    from IPython import display
+    from .utilities import in_ipynb
 except:
     warnings.warn("""PHIDL tried to import matplotlib but it failed. It will'
                      still work but quickplot() may not.  Try using
                      quickplot2() instead (see note in tutorial) """)
->>>>>>> aac35a0e
 
 __version__ = '0.8.5'
 
@@ -1014,18 +1010,13 @@
         #     layerprop = _get_layerprop(item.layer, item.datatype)
         #     _draw_polygons(polygons, ax, facecolor = layerprop['color'],
         #                    edgecolor = 'k', alpha = layerprop['alpha'])
-<<<<<<< HEAD
     if in_ipynb():
         plt.gca().set_aspect('equal', adjustable='datalim')
         display.display(plt.gcf())
         display.clear_output(wait=True)
     else:
         plt.draw()
-=======
-    plt.draw()
-    plt.show(block = False)
-    
->>>>>>> aac35a0e
+        plt.show(block = False)
 
 
 def _get_layerprop(layer, datatype):
