SHELL := /usr/bin/env bash
# Makefile has convenience targets for
# 1. Creating virtual environment which has the source version of phidl installed
# 2. Linking phidl user-wide to this source
# 2. Making documentation
# 3. Running tests

# The environment is important if you have a stable version of phidl elsewhere and still want to develop on this source
# Instead of a virtual environment, you can create a user-wide dynamic link to the source by running
# `make dynamic-install`

# DOCTYPE_DEFAULT can be html or latexpdf
DOCTYPE_DEFAULT = html

# General dependencies for devbuild, docbuild
REINSTALL_DEPS = $(shell find phidl -type f) venv setup.py

TESTARGS = -s --cov=phidl --cov-config .coveragerc
TESTARGSNB = --nbval-lax

venv: venv/bin/activate
venv/bin/activate:
	test -d venv || virtualenv -p python3 --prompt "(phidl-venv) " --distribute venv
	touch venv/bin/activate

devbuild: venvinfo/devreqs~
venvinfo/devreqs~: $(REINSTALL_DEPS) dev-requirements.txt
	( \
		source venv/bin/activate; \
		pip install -r dev-requirements.txt | grep -v 'Requirement already satisfied'; \
		pip install -e . | grep -v 'Requirement already satisfied'; \
	)
	@mkdir -p venvinfo
	touch venvinfo/devreqs~

clean:
	rm -rf dist
	rm -rf phidl.egg-info
	rm -rf build
	rm -rf venvinfo
	$(MAKE) -C docs clean

purge: clean
	rm -rf venv

pip-freeze: devbuild
	( \
		source venv/bin/activate; \
		pipdeptree -lf | grep -E '^\w+' | grep -v '^\-e' | cut -d = -f 1  | xargs -n1 pip install -U; \
		pipdeptree -lf | grep -E '^\w+' | grep -v '^\-e' | grep -v '^#' > dev-requirements.txt; \
	)

<<<<<<< HEAD
testbuild: venvinfo/testreqs~
venvinfo/testreqs~: $(REINSTALL_DEPS) test-requirements.txt
	( \
		source venv/bin/activate; \
		pip install -r test-requirements.txt | grep -v 'Requirement already satisfied'; \
		pip install -e . | grep -v 'Requirement already satisfied'; \
	)
	@mkdir -p venvinfo
	touch venvinfo/testreqs~

test-unit: testbuild
	( \
		source venv/bin/activate; \
		py.test $(TESTARGS) tests; \
	)

test-nb: testbuild
	( \
		source venv/bin/activate; \
		py.test $(TESTARGS) $(TESTARGSNB) notebooks/Tests; \
	)

test: test-unit test-nb
=======
# Does not go in virtualenv. Changes phidl installation user-wide
dynamic-install:
	pip uninstall phidl
	pip install -e .
>>>>>>> b71af4c9

docbuild: venvinfo/docreqs~
venvinfo/docreqs~: $(REINSTALL_DEPS) doc-requirements.txt
	( \
		source venv/bin/activate; \
		pip install -r doc-requirements.txt | grep -v 'Requirement already satisfied'; \
		pip install -e . | grep -v 'Requirement already satisfied'; \
	)
	@mkdir -p venvinfo
	@touch venvinfo/docreqs~

docs: docbuild
	source venv/bin/activate; $(MAKE) -C docs $(DOCTYPE_DEFAULT)


help:
	@echo "Please use \`make <target>' where <target> is one of"
	@echo "--- environment ---"
	@echo "  venv              creates a python virtualenv in venv/"
	@echo "  pip-freeze        drops all leaf pip packages into dev-requirements.txt (Use with caution)"
	@echo "  clean             clean all build files"
	@echo "  purge             clean and delete virtual environment"
	@echo "--- development ---"
	@echo "  devbuild          install dev dependencies, build phidl, and install inside venv"
<<<<<<< HEAD
	@echo "  jupyter           start a jupyter notebook for development"
	@echo "  jupyter-password  change your jupyter notebook user password"
=======
>>>>>>> b71af4c9
	@echo "--- testing ---"
	@echo "  testbuild         install test dependencies, build phidl, and install inside venv"
	@echo "  test-unit         perform basic unit tests"
	@echo "--- documentation ---"
	@echo "  docs              build documentation"
	@echo "  dochost           build documentation and start local http server"


<<<<<<< HEAD
.PHONY: help clean purge pip-freeze jupyter test-unit
=======
.PHONY: help docs clean purge dochost pip-freeze jupyter
>>>>>>> b71af4c9
<|MERGE_RESOLUTION|>--- conflicted
+++ resolved
@@ -38,6 +38,7 @@
 	rm -rf phidl.egg-info
 	rm -rf build
 	rm -rf venvinfo
+	rm -rf .pytest_cache
 	$(MAKE) -C docs clean
 
 purge: clean
@@ -50,7 +51,11 @@
 		pipdeptree -lf | grep -E '^\w+' | grep -v '^\-e' | grep -v '^#' > dev-requirements.txt; \
 	)
 
-<<<<<<< HEAD
+# Does not go in virtualenv. Changes phidl installation user-wide
+dynamic-install:
+	pip uninstall phidl
+	pip install -e .
+
 testbuild: venvinfo/testreqs~
 venvinfo/testreqs~: $(REINSTALL_DEPS) test-requirements.txt
 	( \
@@ -66,20 +71,6 @@
 		source venv/bin/activate; \
 		py.test $(TESTARGS) tests; \
 	)
-
-test-nb: testbuild
-	( \
-		source venv/bin/activate; \
-		py.test $(TESTARGS) $(TESTARGSNB) notebooks/Tests; \
-	)
-
-test: test-unit test-nb
-=======
-# Does not go in virtualenv. Changes phidl installation user-wide
-dynamic-install:
-	pip uninstall phidl
-	pip install -e .
->>>>>>> b71af4c9
 
 docbuild: venvinfo/docreqs~
 venvinfo/docreqs~: $(REINSTALL_DEPS) doc-requirements.txt
@@ -102,23 +93,15 @@
 	@echo "  pip-freeze        drops all leaf pip packages into dev-requirements.txt (Use with caution)"
 	@echo "  clean             clean all build files"
 	@echo "  purge             clean and delete virtual environment"
+	@echo "  dynamic-install   have pip dynamically link phidl to this source code, everywhere on your computer"
 	@echo "--- development ---"
 	@echo "  devbuild          install dev dependencies, build phidl, and install inside venv"
-<<<<<<< HEAD
-	@echo "  jupyter           start a jupyter notebook for development"
-	@echo "  jupyter-password  change your jupyter notebook user password"
-=======
->>>>>>> b71af4c9
 	@echo "--- testing ---"
 	@echo "  testbuild         install test dependencies, build phidl, and install inside venv"
 	@echo "  test-unit         perform basic unit tests"
 	@echo "--- documentation ---"
+	@echo "  docbuild          install doc dependencies, rebuild phidl, and install in venv"
 	@echo "  docs              build documentation"
-	@echo "  dochost           build documentation and start local http server"
 
 
-<<<<<<< HEAD
-.PHONY: help clean purge pip-freeze jupyter test-unit
-=======
-.PHONY: help docs clean purge dochost pip-freeze jupyter
->>>>>>> b71af4c9
+.PHONY: help docs clean purge pip-freeze test-unit