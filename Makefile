SHELL := /usr/bin/env bash

# DOCTYPE_DEFAULT can be html or latexpdf
DOCTYPE_DEFAULT = html

# Server ports for CI hosting. You can override by setting an environment variable DOCHOSTPORT
DOCHOSTPORT ?= 8049

# General dependencies for devbuild, docbuild
REINSTALL_DEPS = $(shell find phidl -type f) venv setup.py

TESTARGS = -s --cov=phidl --cov-config .coveragerc
TESTARGSNB = --nbval-lax

venv: venv/bin/activate
venv/bin/activate:
	test -d venv || virtualenv -p python3 --prompt "(phidl-venv) " --distribute venv
	touch venv/bin/activate

devbuild: venvinfo/devreqs~
venvinfo/devreqs~: $(REINSTALL_DEPS) dev-requirements.txt
	( \
		source venv/bin/activate; \
		pip install -r dev-requirements.txt | grep -v 'Requirement already satisfied'; \
		pip install -e . | grep -v 'Requirement already satisfied'; \
	)
	@mkdir -p venvinfo
	touch venvinfo/devreqs~

clean:
	rm -rf dist
	rm -rf phidl.egg-info
	rm -rf build
	rm -rf venvinfo
	$(MAKE) -C docs clean

purge: clean
	rm -rf venv

pip-freeze: devbuild
	( \
		source venv/bin/activate; \
		pipdeptree -lf | grep -E '^\w+' | grep -v '^\-e' | cut -d = -f 1  | xargs -n1 pip install -U; \
		pipdeptree -lf | grep -E '^\w+' | grep -v '^\-e' | grep -v '^#' > dev-requirements.txt; \
	)

<<<<<<< HEAD
testbuild: venvinfo/testreqs~
venvinfo/testreqs~: $(REINSTALL_DEPS) test-requirements.txt
	( \
		source venv/bin/activate; \
		pip install -r test-requirements.txt | grep -v 'Requirement already satisfied'; \
		pip install -e . | grep -v 'Requirement already satisfied'; \
	)
	@mkdir -p venvinfo
	touch venvinfo/testreqs~

test-unit: testbuild
	( \
		source venv/bin/activate; \
		py.test $(TESTARGS) tests; \
	)

test-nb: testbuild
	( \
		source venv/bin/activate; \
		py.test $(TESTARGS) $(TESTARGSNB) notebooks/Tests; \
	)

test: test-unit test-nb
=======
docbuild: venvinfo/docreqs~
venvinfo/docreqs~: $(REINSTALL_DEPS) doc-requirements.txt
	( \
		source venv/bin/activate; \
		pip install -r doc-requirements.txt | grep -v 'Requirement already satisfied'; \
		pip install -e . | grep -v 'Requirement already satisfied'; \
	)
	@mkdir -p venvinfo
	@touch venvinfo/docreqs~

docs: docbuild
	source venv/bin/activate; $(MAKE) -C docs $(DOCTYPE_DEFAULT)

dochost: docs
	( \
		source venv/bin/activate; \
		cd docs/_build/$(DOCTYPE_DEFAULT); \
		python3 -m http.server $(DOCHOSTPORT); \
>>>>>>> 2e39e727

jupyter: devbuild
	( \
		source venv/bin/activate; \
		cd notebooks; \
		jupyter notebook; \
	)

jupyter-password: venv
	( \
		source venv/bin/activate; \
		jupyter notebook password; \
	)

help:
	@echo "Please use \`make <target>' where <target> is one of"
	@echo "--- environment ---"
	@echo "  venv              creates a python virtualenv in venv/"
	@echo "  pip-freeze        drops all leaf pip packages into dev-requirements.txt (Use with caution)"
	@echo "  clean             clean all build files"
	@echo "  purge             clean and delete virtual environment"
	@echo "--- development ---"
	@echo "  devbuild          install dev dependencies, build phidl, and install inside venv"
	@echo "  jupyter           start a jupyter notebook for development"
	@echo "  jupyter-password  change your jupyter notebook user password"
	@echo "--- testing ---"
	@echo "  testbuild         install test dependencies, build phidl, and install inside venv"
	@echo "  test-unit         perform basic unit tests"
	@echo "--- documentation ---"
	@echo "  docs              build documentation"
	@echo "  dochost           build documentation and start local http server"


<<<<<<< HEAD
.PHONY: help clean purge pip-freeze jupyter test-unit
=======
.PHONY: help docs clean purge dochost pip-freeze jupyter
>>>>>>> 2e39e727
<|MERGE_RESOLUTION|>--- conflicted
+++ resolved
@@ -44,7 +44,6 @@
 		pipdeptree -lf | grep -E '^\w+' | grep -v '^\-e' | grep -v '^#' > dev-requirements.txt; \
 	)
 
-<<<<<<< HEAD
 testbuild: venvinfo/testreqs~
 venvinfo/testreqs~: $(REINSTALL_DEPS) test-requirements.txt
 	( \
@@ -68,7 +67,7 @@
 	)
 
 test: test-unit test-nb
-=======
+
 docbuild: venvinfo/docreqs~
 venvinfo/docreqs~: $(REINSTALL_DEPS) doc-requirements.txt
 	( \
@@ -87,7 +86,6 @@
 		source venv/bin/activate; \
 		cd docs/_build/$(DOCTYPE_DEFAULT); \
 		python3 -m http.server $(DOCHOSTPORT); \
->>>>>>> 2e39e727
 
 jupyter: devbuild
 	( \
@@ -121,8 +119,4 @@
 	@echo "  dochost           build documentation and start local http server"
 
 
-<<<<<<< HEAD
-.PHONY: help clean purge pip-freeze jupyter test-unit
-=======
-.PHONY: help docs clean purge dochost pip-freeze jupyter
->>>>>>> 2e39e727
+.PHONY: help docs clean purge dochost pip-freeze jupyter test-unit