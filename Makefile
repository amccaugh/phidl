SHELL := /usr/bin/env bash
# Makefile has convenience targets for
# 1. Creating virtual environment which has the source version of phidl installed
# 2. Linking phidl user-wide to this source
# 2. Making documentation
# 3. Running tests

# The environment is important if you have a stable version of phidl elsewhere and still want to develop on this source
# Instead of a virtual environment, you can create a user-wide dynamic link to the source by running
# `make dynamic-install`

# DOCTYPE_DEFAULT can be html or latexpdf
DOCTYPE_DEFAULT = html

# General dependencies for devbuild, docbuild
REINSTALL_DEPS = $(shell find phidl -type f) venv setup.py

venv: venv/bin/activate
venv/bin/activate:
	test -d venv || virtualenv -p python3 --prompt "(phidl-venv) " --distribute venv
	touch venv/bin/activate

devbuild: venvinfo/devreqs~
venvinfo/devreqs~: $(REINSTALL_DEPS) dev-requirements.txt
	( \
		source venv/bin/activate; \
		pip install -r dev-requirements.txt | grep -v 'Requirement already satisfied'; \
		pip install -e . | grep -v 'Requirement already satisfied'; \
	)
	@mkdir -p venvinfo
	touch venvinfo/devreqs~

clean:
	rm -rf dist
	rm -rf phidl.egg-info
	rm -rf build
	rm -rf venvinfo
	$(MAKE) -C docs clean

purge: clean
	rm -rf venv

pip-freeze: devbuild
	( \
		source venv/bin/activate; \
		pipdeptree -lf | grep -E '^\w+' | grep -v '^\-e' | cut -d = -f 1  | xargs -n1 pip install -U; \
		pipdeptree -lf | grep -E '^\w+' | grep -v '^\-e' | grep -v '^#' > dev-requirements.txt; \
	)

<<<<<<< HEAD
docbuild: venvinfo/docreqs~
venvinfo/docreqs~: $(REINSTALL_DEPS) doc-requirements.txt
	( \
		source venv/bin/activate; \
		pip install -r doc-requirements.txt | grep -v 'Requirement already satisfied'; \
		pip install -e . | grep -v 'Requirement already satisfied'; \
	)
	@mkdir -p venvinfo
	@touch venvinfo/docreqs~

docs: docbuild
	source venv/bin/activate; $(MAKE) -C docs $(DOCTYPE_DEFAULT)
=======
# Does not go in virtualenv. Changes phidl installation user-wide
dynamic-install:
	pip uninstall phidl
	pip install -e .
>>>>>>> 6fd7ead9

help:
	@echo "Please use \`make <target>' where <target> is one of"
	@echo "--- environment ---"
	@echo "  venv              creates a python virtualenv in venv/"
	@echo "  pip-freeze        drops all leaf pip packages into dev-requirements.txt (Use with caution)"
	@echo "  clean             clean all build files"
	@echo "  purge             clean and delete virtual environment"
	@echo "--- development ---"
	@echo "  devbuild          install dev dependencies, build phidl, and install inside venv"
	@echo "--- testing ---"
	@echo "--- documentation ---"
	@echo "  docs              build documentation"
	@echo "  dochost           build documentation and start local http server"


.PHONY: help docs clean purge dochost pip-freeze jupyter<|MERGE_RESOLUTION|>--- conflicted
+++ resolved
@@ -47,7 +47,11 @@
 		pipdeptree -lf | grep -E '^\w+' | grep -v '^\-e' | grep -v '^#' > dev-requirements.txt; \
 	)
 
-<<<<<<< HEAD
+# Does not go in virtualenv. Changes phidl installation user-wide
+dynamic-install:
+	pip uninstall phidl
+	pip install -e .
+
 docbuild: venvinfo/docreqs~
 venvinfo/docreqs~: $(REINSTALL_DEPS) doc-requirements.txt
 	( \
@@ -60,12 +64,7 @@
 
 docs: docbuild
 	source venv/bin/activate; $(MAKE) -C docs $(DOCTYPE_DEFAULT)
-=======
-# Does not go in virtualenv. Changes phidl installation user-wide
-dynamic-install:
-	pip uninstall phidl
-	pip install -e .
->>>>>>> 6fd7ead9
+
 
 help:
 	@echo "Please use \`make <target>' where <target> is one of"
