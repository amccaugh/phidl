SHELL := /usr/bin/env bash

# DOCTYPE_DEFAULT can be html or latexpdf
DOCTYPE_DEFAULT = html

# Server ports for CI hosting. You can override by setting an environment variable DOCHOSTPORT
DOCHOSTPORT ?= 8049

# General dependencies for devbuild, docbuild
REINSTALL_DEPS = $(shell find phidl -type f) venv setup.py

venv: venv/bin/activate
venv/bin/activate:
	test -d venv || virtualenv -p python3 --prompt "(phidl-venv) " --distribute venv
	touch venv/bin/activate

devbuild: venvinfo/devreqs~
venvinfo/devreqs~: $(REINSTALL_DEPS) dev-requirements.txt
	( \
		source venv/bin/activate; \
		pip install -r dev-requirements.txt | grep -v 'Requirement already satisfied'; \
		pip install -e . | grep -v 'Requirement already satisfied'; \
	)
	@mkdir -p venvinfo
	touch venvinfo/devreqs~

clean:
	rm -rf dist
	rm -rf phidl.egg-info
	rm -rf build
	rm -rf venvinfo
	$(MAKE) -C docs clean

purge: clean
	rm -rf venv

pip-freeze: devbuild
	( \
		source venv/bin/activate; \
		pipdeptree -lf | grep -E '^\w+' | grep -v '^\-e' | cut -d = -f 1  | xargs -n1 pip install -U; \
		pipdeptree -lf | grep -E '^\w+' | grep -v '^\-e' | grep -v '^#' > dev-requirements.txt; \
	)

<<<<<<< HEAD
docbuild: venvinfo/docreqs~
venvinfo/docreqs~: $(REINSTALL_DEPS) doc-requirements.txt
	( \
		source venv/bin/activate; \
		pip install -r doc-requirements.txt | grep -v 'Requirement already satisfied'; \
		pip install -e . | grep -v 'Requirement already satisfied'; \
	)
	@mkdir -p venvinfo
	@touch venvinfo/docreqs~

docs: docbuild
	source venv/bin/activate; $(MAKE) -C docs $(DOCTYPE_DEFAULT)

dochost: docs
	( \
		source venv/bin/activate; \
		cd docs/_build/$(DOCTYPE_DEFAULT); \
		python3 -m http.server $(DOCHOSTPORT); \
=======

jupyter: devbuild
	( \
		source venv/bin/activate; \
		cd notebooks; \
		jupyter notebook; \
	)

jupyter-password: venv
	( \
		source venv/bin/activate; \
		jupyter notebook password; \
>>>>>>> bf9d1c0c
	)

help:
	@echo "Please use \`make <target>' where <target> is one of"
	@echo "--- environment ---"
	@echo "  venv              creates a python virtualenv in venv/"
	@echo "  pip-freeze        drops all leaf pip packages into dev-requirements.txt (Use with caution)"
	@echo "  clean             clean all build files"
	@echo "  purge             clean and delete virtual environment"
	@echo "--- development ---"
	@echo "  devbuild          install dev dependencies, build lightlab, and install inside venv"
	@echo "  jupyter           start a jupyter notebook for development"
	@echo "  jupyter-password  change your jupyter notebook user password"
	@echo "--- testing ---"
	@echo "--- documentation ---"
	@echo "  docs              build documentation"
	@echo "  dochost           build documentation and start local http server"


<<<<<<< HEAD
.PHONY: help docs clean purge dochost pip-freeze
=======
.PHONY: help clean purge pip-freeze jupyter
>>>>>>> bf9d1c0c
<|MERGE_RESOLUTION|>--- conflicted
+++ resolved
@@ -41,7 +41,6 @@
 		pipdeptree -lf | grep -E '^\w+' | grep -v '^\-e' | grep -v '^#' > dev-requirements.txt; \
 	)
 
-<<<<<<< HEAD
 docbuild: venvinfo/docreqs~
 venvinfo/docreqs~: $(REINSTALL_DEPS) doc-requirements.txt
 	( \
@@ -60,7 +59,6 @@
 		source venv/bin/activate; \
 		cd docs/_build/$(DOCTYPE_DEFAULT); \
 		python3 -m http.server $(DOCHOSTPORT); \
-=======
 
 jupyter: devbuild
 	( \
@@ -73,7 +71,6 @@
 	( \
 		source venv/bin/activate; \
 		jupyter notebook password; \
->>>>>>> bf9d1c0c
 	)
 
 help:
@@ -93,8 +90,4 @@
 	@echo "  dochost           build documentation and start local http server"
 
 
-<<<<<<< HEAD
-.PHONY: help docs clean purge dochost pip-freeze
-=======
-.PHONY: help clean purge pip-freeze jupyter
->>>>>>> bf9d1c0c
+.PHONY: help docs clean purge dochost pip-freeze jupyter