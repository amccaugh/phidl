--- conflicted
+++ resolved
@@ -82,11 +82,6 @@
 	@echo "  clean             clean all build files"
 	@echo "  purge             clean and delete virtual environment"
 	@echo "  dynamic-install   have pip dynamically link phidl to this source code, everywhere on your computer"
-<<<<<<< HEAD
-	@echo "--- development ---"
-	@echo "  devbuild          install dev dependencies, build phidl, and install inside venv"
-=======
->>>>>>> c6f63651
 	@echo "--- testing ---"
 	@echo "  testbuild         install test dependencies, build phidl, and install inside venv"
 	@echo "  test-unit         perform basic unit tests"
@@ -95,8 +90,4 @@
 	@echo "  docs              build documentation"
 
 
-<<<<<<< HEAD
-.PHONY: help docs clean purge pip-freeze test-unit
-=======
-.PHONY: help docs clean purge dynamic-install
->>>>>>> c6f63651
+.PHONY: help docs clean purge dynamic-install test-unit