MANIFEST
test.sh
debug.py
winbuild*
docs/_build
.*.swp

# Byte-compiled / optimized / DLL files
__pycache__/
*.py[cod]

# C extensions
*.so

# Developer
venv
venvinfo
*.sublime-project
*.sublime-workspace
<<<<<<< HEAD
.pytest_cache
=======
>>>>>>> e0831bbd


# IPython notebooks
.ipynb_checkpoints
<<<<<<< HEAD
notebooks/sketchpad
=======
>>>>>>> e0831bbd

# Distribution / packaging
.Python
env/
build/
develop-eggs/
dist/
downloads/
eggs/
.eggs/
lib/
lib64/
parts/
sdist/
var/
*.egg-info/
.installed.cfg
*.egg

# PyInstaller
#  Usually these files are written by a python script from a template
#  before PyInstaller builds the exe, so as to inject date/other infos into it.
*.manifest
*.spec

# Installer logs
pip-log.txt
pip-delete-this-directory.txt

# Unit test / coverage reports
htmlcov/
.tox/
.coverage
.coverage.*
.cache
nosetests.xml
coverage.xml
*,cover

# Translations
*.mo
*.pot

# Django stuff:
*.log

# Sphinx documentation
docs/_build/

# PyBuilder
target/


# Extra
*.gds
*.DS_Store
*.gds
*.bat<|MERGE_RESOLUTION|>--- conflicted
+++ resolved
@@ -17,18 +17,11 @@
 venvinfo
 *.sublime-project
 *.sublime-workspace
-<<<<<<< HEAD
 .pytest_cache
-=======
->>>>>>> e0831bbd
 
 
 # IPython notebooks
 .ipynb_checkpoints
-<<<<<<< HEAD
-notebooks/sketchpad
-=======
->>>>>>> e0831bbd
 
 # Distribution / packaging
 .Python
