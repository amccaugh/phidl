--- conflicted
+++ resolved
@@ -96,21 +96,9 @@
 
 
 def test_path_spiral():
-<<<<<<< HEAD
     P = pp.spiral(num_turns=5, gap=1, inner_gap=2, num_pts=10000)
     h = P.hash_geometry(precision=1e-4)
     assert h == "46c5da60268d4fb308b81e0a6de416af332b91fc"
-
-
-def test_path_smooth0():
-    P = pp.spiral(num_turns=5, gap=1, inner_gap=2, num_pts=10000)
-    h = P.hash_geometry(precision=1e-4)
-    assert h == "46c5da60268d4fb308b81e0a6de416af332b91fc"
-=======
-    P = pp.spiral(num_turns = 5, gap = 1, inner_gap = 2, num_pts = 10000)
-    h = P.hash_geometry(precision = 1e-4)
-    assert(h == '1d46b2f8ab45f35ce781083755df41609d2ee628')
->>>>>>> cf3f5829
 
 
 def test_path_smooth1():
